--- conflicted
+++ resolved
@@ -13,13 +13,11 @@
     <Compile Remove="PropertyAttributes.cs" />
   </ItemGroup>
   <ItemGroup>
-<<<<<<< HEAD
         <!-- Allows targeting net471 on non-Windows platforms -->
         <PackageReference Include="Microsoft.NETFramework.ReferenceAssemblies" Version="1.0.0" PrivateAssets="All" />
 
   </ItemGroup>
   <ItemGroup />
-=======
     <Compile Include="bool2.gen.cs" />
     <Compile Include="bool2x2.gen.cs" />
     <Compile Include="bool2x3.gen.cs" />
@@ -116,5 +114,4 @@
   <Target Name="AfterBuild">
   </Target>
   -->
->>>>>>> af4f0a33
 </Project>