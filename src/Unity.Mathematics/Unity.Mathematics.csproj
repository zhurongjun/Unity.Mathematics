﻿<?xml version="1.0" encoding="utf-8"?>
<Project ToolsVersion="4.0" DefaultTargets="Build" xmlns="http://schemas.microsoft.com/developer/msbuild/2003">
  <Import Project="$(MSBuildExtensionsPath)\$(MSBuildToolsVersion)\Microsoft.Common.props" Condition="Exists('$(MSBuildExtensionsPath)\$(MSBuildToolsVersion)\Microsoft.Common.props')" />
  <PropertyGroup>
    <Configuration Condition=" '$(Configuration)' == '' ">Debug</Configuration>
    <Platform Condition=" '$(Platform)' == '' ">AnyCPU</Platform>
    <ProjectGuid>{19810344-7387-4155-935F-BDD5CC61F0BF}</ProjectGuid>
    <ProjectTypeGuids>{FAE04EC0-301F-11D3-BF4B-00C04F79EFBC}</ProjectTypeGuids>
    <OutputType>Library</OutputType>
    <AppDesignerFolder>Properties</AppDesignerFolder>
    <RootNamespace>Unity</RootNamespace>
    <AssemblyName>Unity.Mathematics</AssemblyName>
    <TargetFrameworkVersion>v4.5</TargetFrameworkVersion>
    <FileAlignment>512</FileAlignment>
  </PropertyGroup>
  <PropertyGroup Condition=" '$(Configuration)|$(Platform)' == 'Debug|AnyCPU' ">
    <PlatformTarget>AnyCPU</PlatformTarget>
    <DebugSymbols>true</DebugSymbols>
    <DebugType>full</DebugType>
    <Optimize>false</Optimize>
    <OutputPath>..\..\build\bin\Debug\</OutputPath>
    <DefineConstants>DEBUG;TRACE</DefineConstants>
    <ErrorReport>prompt</ErrorReport>
    <WarningLevel>4</WarningLevel>
    <AllowUnsafeBlocks>true</AllowUnsafeBlocks>
  </PropertyGroup>
  <PropertyGroup Condition=" '$(Configuration)|$(Platform)' == 'Release|AnyCPU' ">
    <PlatformTarget>AnyCPU</PlatformTarget>
    <DebugType>pdbonly</DebugType>
    <Optimize>true</Optimize>
    <OutputPath>..\..\build\bin\Release\</OutputPath>
    <DefineConstants>TRACE</DefineConstants>
    <ErrorReport>prompt</ErrorReport>
    <WarningLevel>4</WarningLevel>
    <AllowUnsafeBlocks>true</AllowUnsafeBlocks>
  </PropertyGroup>
  <PropertyGroup Condition=" '$(Configuration)|$(Platform)' == 'Debug|x64' ">
    <PlatformTarget>AnyCPU</PlatformTarget>
    <DebugSymbols>true</DebugSymbols>
    <DebugType>full</DebugType>
    <Optimize>false</Optimize>
    <OutputPath>..\..\build\bin\Debug\</OutputPath>
    <DefineConstants>DEBUG;TRACE</DefineConstants>
    <ErrorReport>prompt</ErrorReport>
    <WarningLevel>4</WarningLevel>
    <AllowUnsafeBlocks>true</AllowUnsafeBlocks>
  </PropertyGroup>
  <PropertyGroup Condition=" '$(Configuration)|$(Platform)' == 'Release|x64' ">
    <PlatformTarget>AnyCPU</PlatformTarget>
    <DebugType>pdbonly</DebugType>
    <Optimize>true</Optimize>
    <OutputPath>..\..\build\bin\Release\</OutputPath>
    <DefineConstants>TRACE</DefineConstants>
    <ErrorReport>prompt</ErrorReport>
    <WarningLevel>4</WarningLevel>
    <AllowUnsafeBlocks>true</AllowUnsafeBlocks>
  </PropertyGroup>
  <ItemGroup>
    <Reference Include="System" />
  </ItemGroup>
  <ItemGroup>
    <Compile Include="bool2.gen.cs" />
    <Compile Include="bool2x2.gen.cs" />
    <Compile Include="bool2x3.gen.cs" />
    <Compile Include="bool2x4.gen.cs" />
    <Compile Include="bool3.gen.cs" />
    <Compile Include="bool3x2.gen.cs" />
    <Compile Include="bool3x3.gen.cs" />
    <Compile Include="bool3x4.gen.cs" />
    <Compile Include="bool4.gen.cs" />
    <Compile Include="bool4x2.gen.cs" />
    <Compile Include="bool4x3.gen.cs" />
    <Compile Include="bool4x4.gen.cs" />
    <Compile Include="double2.gen.cs" />
    <Compile Include="double2x2.gen.cs" />
    <Compile Include="double2x3.gen.cs" />
    <Compile Include="double2x4.gen.cs" />
    <Compile Include="double3.gen.cs" />
    <Compile Include="double3x2.gen.cs" />
    <Compile Include="double3x3.gen.cs" />
    <Compile Include="double3x4.gen.cs" />
    <Compile Include="double4.gen.cs" />
    <Compile Include="double4x2.gen.cs" />
    <Compile Include="double4x3.gen.cs" />
    <Compile Include="double4x4.gen.cs" />
    <Compile Include="float2.gen.cs" />
    <Compile Include="float2x2.gen.cs" />
    <Compile Include="float2x3.gen.cs" />
    <Compile Include="float2x4.gen.cs" />
    <Compile Include="float3.gen.cs" />
    <Compile Include="float3x2.gen.cs" />
    <Compile Include="float3x3.gen.cs" />
    <Compile Include="float3x4.gen.cs" />
    <Compile Include="float4.gen.cs" />
    <Compile Include="float4x2.gen.cs" />
    <Compile Include="float4x3.gen.cs" />
    <Compile Include="float4x4.gen.cs" />
    <Compile Include="half.cs" />
    <Compile Include="int2x2.gen.cs" />
    <Compile Include="int2x3.gen.cs" />
    <Compile Include="int2x4.gen.cs" />
    <Compile Include="int3x2.gen.cs" />
    <Compile Include="int3x3.gen.cs" />
    <Compile Include="int3x4.gen.cs" />
    <Compile Include="int4x2.gen.cs" />
    <Compile Include="int4x3.gen.cs" />
    <Compile Include="int4x4.gen.cs" />
    <Compile Include="math.cs" />
    <Compile Include="int2.gen.cs" />
    <Compile Include="int3.gen.cs" />
    <Compile Include="int4.gen.cs" />
    <Compile Include="mathextended.cs" />
    <Compile Include="mathexperimental.cs" />
    <Compile Include="matrix.cs" />
    <Compile Include="matrix.gen.cs" />
    <Compile Include="Properties\AssemblyInfo.cs" />
    <Compile Include="quaternion.cs" />
<<<<<<< HEAD
    <Compile Include="rigid_transform.cs" />
=======
    <Compile Include="random.cs" />
>>>>>>> aac0b60d
    <Compile Include="uint2.gen.cs" />
    <Compile Include="uint2x2.gen.cs" />
    <Compile Include="uint2x3.gen.cs" />
    <Compile Include="uint2x4.gen.cs" />
    <Compile Include="uint3.gen.cs" />
    <Compile Include="uint3x2.gen.cs" />
    <Compile Include="uint3x3.gen.cs" />
    <Compile Include="uint3x4.gen.cs" />
    <Compile Include="uint4.gen.cs" />
    <Compile Include="uint4x2.gen.cs" />
    <Compile Include="uint4x3.gen.cs" />
    <Compile Include="uint4x4.gen.cs" />
  </ItemGroup>
  <Import Project="$(MSBuildToolsPath)\Microsoft.CSharp.targets" />
  <!-- To modify your build process, add your task inside one of the targets below and uncomment it.
       Other similar extension points exist, see Microsoft.Common.targets.
  <Target Name="BeforeBuild">
  </Target>
  <Target Name="AfterBuild">
  </Target>
  -->
</Project><|MERGE_RESOLUTION|>--- conflicted
+++ resolved
@@ -115,11 +115,8 @@
     <Compile Include="matrix.gen.cs" />
     <Compile Include="Properties\AssemblyInfo.cs" />
     <Compile Include="quaternion.cs" />
-<<<<<<< HEAD
     <Compile Include="rigid_transform.cs" />
-=======
     <Compile Include="random.cs" />
->>>>>>> aac0b60d
     <Compile Include="uint2.gen.cs" />
     <Compile Include="uint2x2.gen.cs" />
     <Compile Include="uint2x3.gen.cs" />
