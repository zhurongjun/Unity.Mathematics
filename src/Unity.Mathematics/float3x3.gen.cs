//------------------------------------------------------------------------------
// <auto-generated>
//     This code was generated by a tool.
//
//     Changes to this file may cause incorrect behavior and will be lost if
//     the code is regenerated.
// </auto-generated>
//------------------------------------------------------------------------------
using System;
using System.Runtime.CompilerServices;

#pragma warning disable 0660, 0661

namespace Unity.Mathematics
{
    [System.Serializable]
    public partial struct float3x3 : System.IEquatable<float3x3>, IFormattable
    {
        public float3 c0;
        public float3 c1;
        public float3 c2;

        /// <summary>float3x3 identity transform.</summary>
        public static readonly float3x3 identity = new float3x3(1.0f, 0.0f, 0.0f,   0.0f, 1.0f, 0.0f,   0.0f, 0.0f, 1.0f);

        /// <summary>float3x3 zero value.</summary>
        public static readonly float3x3 zero;

        /// <summary>Constructs a float3x3 matrix from three float3 vectors.</summary>
        [MethodImpl(MethodImplOptions.AggressiveInlining)]
<<<<<<< HEAD
        public float3x3(in float3 c0, in float3 c1, in float3 c2)
        { 
=======
        public float3x3(float3 c0, float3 c1, float3 c2)
        {
>>>>>>> 3082e913
            this.c0 = c0;
            this.c1 = c1;
            this.c2 = c2;
        }

        /// <summary>Constructs a float3x3 matrix from 9 float values given in row-major order.</summary>
        [MethodImpl(MethodImplOptions.AggressiveInlining)]
        public float3x3(float m00, float m01, float m02,
                        float m10, float m11, float m12,
                        float m20, float m21, float m22)
        {
            this.c0 = new float3(m00, m10, m20);
            this.c1 = new float3(m01, m11, m21);
            this.c2 = new float3(m02, m12, m22);
        }

        /// <summary>Constructs a float3x3 matrix from a single float value by assigning it to every component.</summary>
        [MethodImpl(MethodImplOptions.AggressiveInlining)]
        public float3x3(float v)
        {
            this.c0 = v;
            this.c1 = v;
            this.c2 = v;
        }

        /// <summary>Constructs a float3x3 matrix from a single bool value by converting it to float and assigning it to every component.</summary>
        [MethodImpl(MethodImplOptions.AggressiveInlining)]
        public float3x3(bool v)
        {
            this.c0 = math.select(new float3(0.0f), new float3(1.0f), v);
            this.c1 = math.select(new float3(0.0f), new float3(1.0f), v);
            this.c2 = math.select(new float3(0.0f), new float3(1.0f), v);
        }

        /// <summary>Constructs a float3x3 matrix from a bool3x3 matrix by componentwise conversion.</summary>
        [MethodImpl(MethodImplOptions.AggressiveInlining)]
        public float3x3(in bool3x3 v)
        {
            this.c0 = math.select(new float3(0.0f), new float3(1.0f), v.c0);
            this.c1 = math.select(new float3(0.0f), new float3(1.0f), v.c1);
            this.c2 = math.select(new float3(0.0f), new float3(1.0f), v.c2);
        }

        /// <summary>Constructs a float3x3 matrix from a single int value by converting it to float and assigning it to every component.</summary>
        [MethodImpl(MethodImplOptions.AggressiveInlining)]
        public float3x3(int v)
        {
            this.c0 = v;
            this.c1 = v;
            this.c2 = v;
        }

        /// <summary>Constructs a float3x3 matrix from a int3x3 matrix by componentwise conversion.</summary>
        [MethodImpl(MethodImplOptions.AggressiveInlining)]
        public float3x3(in int3x3 v)
        {
            this.c0 = v.c0;
            this.c1 = v.c1;
            this.c2 = v.c2;
        }

        /// <summary>Constructs a float3x3 matrix from a single uint value by converting it to float and assigning it to every component.</summary>
        [MethodImpl(MethodImplOptions.AggressiveInlining)]
        public float3x3(uint v)
        {
            this.c0 = v;
            this.c1 = v;
            this.c2 = v;
        }

        /// <summary>Constructs a float3x3 matrix from a uint3x3 matrix by componentwise conversion.</summary>
        [MethodImpl(MethodImplOptions.AggressiveInlining)]
        public float3x3(in uint3x3 v)
        {
            this.c0 = v.c0;
            this.c1 = v.c1;
            this.c2 = v.c2;
        }

        /// <summary>Constructs a float3x3 matrix from a single double value by converting it to float and assigning it to every component.</summary>
        [MethodImpl(MethodImplOptions.AggressiveInlining)]
        public float3x3(double v)
        {
            this.c0 = (float3)v;
            this.c1 = (float3)v;
            this.c2 = (float3)v;
        }

        /// <summary>Constructs a float3x3 matrix from a double3x3 matrix by componentwise conversion.</summary>
        [MethodImpl(MethodImplOptions.AggressiveInlining)]
        public float3x3(in double3x3 v)
        {
            this.c0 = (float3)v.c0;
            this.c1 = (float3)v.c1;
            this.c2 = (float3)v.c2;
        }


        /// <summary>Implicitly converts a single float value to a float3x3 matrix by assigning it to every component.</summary>
        [MethodImpl(MethodImplOptions.AggressiveInlining)]
        public static implicit operator float3x3(float v) { return new float3x3(v); }

        /// <summary>Explicitly converts a single bool value to a float3x3 matrix by converting it to float and assigning it to every component.</summary>
        [MethodImpl(MethodImplOptions.AggressiveInlining)]
        public static explicit operator float3x3(bool v) { return new float3x3(v); }

        /// <summary>Explicitly converts a bool3x3 matrix to a float3x3 matrix by componentwise conversion.</summary>
        [MethodImpl(MethodImplOptions.AggressiveInlining)]
        public static explicit operator float3x3(in bool3x3 v) { return new float3x3(v); }

        /// <summary>Implicitly converts a single int value to a float3x3 matrix by converting it to float and assigning it to every component.</summary>
        [MethodImpl(MethodImplOptions.AggressiveInlining)]
        public static implicit operator float3x3(int v) { return new float3x3(v); }

        /// <summary>Implicitly converts a int3x3 matrix to a float3x3 matrix by componentwise conversion.</summary>
        [MethodImpl(MethodImplOptions.AggressiveInlining)]
        public static implicit operator float3x3(in int3x3 v) { return new float3x3(v); }

        /// <summary>Implicitly converts a single uint value to a float3x3 matrix by converting it to float and assigning it to every component.</summary>
        [MethodImpl(MethodImplOptions.AggressiveInlining)]
        public static implicit operator float3x3(uint v) { return new float3x3(v); }

        /// <summary>Implicitly converts a uint3x3 matrix to a float3x3 matrix by componentwise conversion.</summary>
        [MethodImpl(MethodImplOptions.AggressiveInlining)]
        public static implicit operator float3x3(in uint3x3 v) { return new float3x3(v); }

        /// <summary>Explicitly converts a single double value to a float3x3 matrix by converting it to float and assigning it to every component.</summary>
        [MethodImpl(MethodImplOptions.AggressiveInlining)]
        public static explicit operator float3x3(double v) { return new float3x3(v); }

        /// <summary>Explicitly converts a double3x3 matrix to a float3x3 matrix by componentwise conversion.</summary>
        [MethodImpl(MethodImplOptions.AggressiveInlining)]
        public static explicit operator float3x3(in double3x3 v) { return new float3x3(v); }


        /// <summary>Returns the result of a componentwise multiplication operation on two float3x3 matrices.</summary>
        [MethodImpl(MethodImplOptions.AggressiveInlining)]
        public static float3x3 operator * (in float3x3 lhs, in float3x3 rhs) { return new float3x3 (lhs.c0 * rhs.c0, lhs.c1 * rhs.c1, lhs.c2 * rhs.c2); }

        /// <summary>Returns the result of a componentwise multiplication operation on a float3x3 matrix and a float value.</summary>
        [MethodImpl(MethodImplOptions.AggressiveInlining)]
        public static float3x3 operator * (in float3x3 lhs, float rhs) { return new float3x3 (lhs.c0 * rhs, lhs.c1 * rhs, lhs.c2 * rhs); }

        /// <summary>Returns the result of a componentwise multiplication operation on a float value and a float3x3 matrix.</summary>
        [MethodImpl(MethodImplOptions.AggressiveInlining)]
        public static float3x3 operator * (float lhs, in float3x3 rhs) { return new float3x3 (lhs * rhs.c0, lhs * rhs.c1, lhs * rhs.c2); }


        /// <summary>Returns the result of a componentwise addition operation on two float3x3 matrices.</summary>
        [MethodImpl(MethodImplOptions.AggressiveInlining)]
        public static float3x3 operator + (in float3x3 lhs, in float3x3 rhs) { return new float3x3 (lhs.c0 + rhs.c0, lhs.c1 + rhs.c1, lhs.c2 + rhs.c2); }

        /// <summary>Returns the result of a componentwise addition operation on a float3x3 matrix and a float value.</summary>
        [MethodImpl(MethodImplOptions.AggressiveInlining)]
        public static float3x3 operator + (in float3x3 lhs, float rhs) { return new float3x3 (lhs.c0 + rhs, lhs.c1 + rhs, lhs.c2 + rhs); }

        /// <summary>Returns the result of a componentwise addition operation on a float value and a float3x3 matrix.</summary>
        [MethodImpl(MethodImplOptions.AggressiveInlining)]
        public static float3x3 operator + (float lhs, in float3x3 rhs) { return new float3x3 (lhs + rhs.c0, lhs + rhs.c1, lhs + rhs.c2); }


        /// <summary>Returns the result of a componentwise subtraction operation on two float3x3 matrices.</summary>
        [MethodImpl(MethodImplOptions.AggressiveInlining)]
        public static float3x3 operator - (in float3x3 lhs, in float3x3 rhs) { return new float3x3 (lhs.c0 - rhs.c0, lhs.c1 - rhs.c1, lhs.c2 - rhs.c2); }

        /// <summary>Returns the result of a componentwise subtraction operation on a float3x3 matrix and a float value.</summary>
        [MethodImpl(MethodImplOptions.AggressiveInlining)]
        public static float3x3 operator - (in float3x3 lhs, float rhs) { return new float3x3 (lhs.c0 - rhs, lhs.c1 - rhs, lhs.c2 - rhs); }

        /// <summary>Returns the result of a componentwise subtraction operation on a float value and a float3x3 matrix.</summary>
        [MethodImpl(MethodImplOptions.AggressiveInlining)]
        public static float3x3 operator - (float lhs, in float3x3 rhs) { return new float3x3 (lhs - rhs.c0, lhs - rhs.c1, lhs - rhs.c2); }


        /// <summary>Returns the result of a componentwise division operation on two float3x3 matrices.</summary>
        [MethodImpl(MethodImplOptions.AggressiveInlining)]
        public static float3x3 operator / (in float3x3 lhs, in float3x3 rhs) { return new float3x3 (lhs.c0 / rhs.c0, lhs.c1 / rhs.c1, lhs.c2 / rhs.c2); }

        /// <summary>Returns the result of a componentwise division operation on a float3x3 matrix and a float value.</summary>
        [MethodImpl(MethodImplOptions.AggressiveInlining)]
        public static float3x3 operator / (in float3x3 lhs, float rhs) { return new float3x3 (lhs.c0 / rhs, lhs.c1 / rhs, lhs.c2 / rhs); }

        /// <summary>Returns the result of a componentwise division operation on a float value and a float3x3 matrix.</summary>
        [MethodImpl(MethodImplOptions.AggressiveInlining)]
        public static float3x3 operator / (float lhs, in float3x3 rhs) { return new float3x3 (lhs / rhs.c0, lhs / rhs.c1, lhs / rhs.c2); }


        /// <summary>Returns the result of a componentwise modulus operation on two float3x3 matrices.</summary>
        [MethodImpl(MethodImplOptions.AggressiveInlining)]
        public static float3x3 operator % (in float3x3 lhs, in float3x3 rhs) { return new float3x3 (lhs.c0 % rhs.c0, lhs.c1 % rhs.c1, lhs.c2 % rhs.c2); }

        /// <summary>Returns the result of a componentwise modulus operation on a float3x3 matrix and a float value.</summary>
        [MethodImpl(MethodImplOptions.AggressiveInlining)]
        public static float3x3 operator % (in float3x3 lhs, float rhs) { return new float3x3 (lhs.c0 % rhs, lhs.c1 % rhs, lhs.c2 % rhs); }

        /// <summary>Returns the result of a componentwise modulus operation on a float value and a float3x3 matrix.</summary>
        [MethodImpl(MethodImplOptions.AggressiveInlining)]
        public static float3x3 operator % (float lhs, in float3x3 rhs) { return new float3x3 (lhs % rhs.c0, lhs % rhs.c1, lhs % rhs.c2); }


        /// <summary>Returns the result of a componentwise increment operation on a float3x3 matrix.</summary>
        [MethodImpl(MethodImplOptions.AggressiveInlining)]
        public static float3x3 operator ++ (float3x3 val) { return new float3x3 (++val.c0, ++val.c1, ++val.c2); }


        /// <summary>Returns the result of a componentwise decrement operation on a float3x3 matrix.</summary>
        [MethodImpl(MethodImplOptions.AggressiveInlining)]
        public static float3x3 operator -- (float3x3 val) { return new float3x3 (--val.c0, --val.c1, --val.c2); }


        /// <summary>Returns the result of a componentwise less than operation on two float3x3 matrices.</summary>
        [MethodImpl(MethodImplOptions.AggressiveInlining)]
        public static bool3x3 operator < (in float3x3 lhs, in float3x3 rhs) { return new bool3x3 (lhs.c0 < rhs.c0, lhs.c1 < rhs.c1, lhs.c2 < rhs.c2); }

        /// <summary>Returns the result of a componentwise less than operation on a float3x3 matrix and a float value.</summary>
        [MethodImpl(MethodImplOptions.AggressiveInlining)]
        public static bool3x3 operator < (in float3x3 lhs, float rhs) { return new bool3x3 (lhs.c0 < rhs, lhs.c1 < rhs, lhs.c2 < rhs); }

        /// <summary>Returns the result of a componentwise less than operation on a float value and a float3x3 matrix.</summary>
        [MethodImpl(MethodImplOptions.AggressiveInlining)]
        public static bool3x3 operator < (float lhs, in float3x3 rhs) { return new bool3x3 (lhs < rhs.c0, lhs < rhs.c1, lhs < rhs.c2); }


        /// <summary>Returns the result of a componentwise less or equal operation on two float3x3 matrices.</summary>
        [MethodImpl(MethodImplOptions.AggressiveInlining)]
        public static bool3x3 operator <= (in float3x3 lhs, in float3x3 rhs) { return new bool3x3 (lhs.c0 <= rhs.c0, lhs.c1 <= rhs.c1, lhs.c2 <= rhs.c2); }

        /// <summary>Returns the result of a componentwise less or equal operation on a float3x3 matrix and a float value.</summary>
        [MethodImpl(MethodImplOptions.AggressiveInlining)]
        public static bool3x3 operator <= (in float3x3 lhs, float rhs) { return new bool3x3 (lhs.c0 <= rhs, lhs.c1 <= rhs, lhs.c2 <= rhs); }

        /// <summary>Returns the result of a componentwise less or equal operation on a float value and a float3x3 matrix.</summary>
        [MethodImpl(MethodImplOptions.AggressiveInlining)]
        public static bool3x3 operator <= (float lhs, in float3x3 rhs) { return new bool3x3 (lhs <= rhs.c0, lhs <= rhs.c1, lhs <= rhs.c2); }


        /// <summary>Returns the result of a componentwise greater than operation on two float3x3 matrices.</summary>
        [MethodImpl(MethodImplOptions.AggressiveInlining)]
        public static bool3x3 operator > (in float3x3 lhs, in float3x3 rhs) { return new bool3x3 (lhs.c0 > rhs.c0, lhs.c1 > rhs.c1, lhs.c2 > rhs.c2); }

        /// <summary>Returns the result of a componentwise greater than operation on a float3x3 matrix and a float value.</summary>
        [MethodImpl(MethodImplOptions.AggressiveInlining)]
        public static bool3x3 operator > (in float3x3 lhs, float rhs) { return new bool3x3 (lhs.c0 > rhs, lhs.c1 > rhs, lhs.c2 > rhs); }

        /// <summary>Returns the result of a componentwise greater than operation on a float value and a float3x3 matrix.</summary>
        [MethodImpl(MethodImplOptions.AggressiveInlining)]
        public static bool3x3 operator > (float lhs, in float3x3 rhs) { return new bool3x3 (lhs > rhs.c0, lhs > rhs.c1, lhs > rhs.c2); }


        /// <summary>Returns the result of a componentwise greater or equal operation on two float3x3 matrices.</summary>
        [MethodImpl(MethodImplOptions.AggressiveInlining)]
        public static bool3x3 operator >= (in float3x3 lhs, in float3x3 rhs) { return new bool3x3 (lhs.c0 >= rhs.c0, lhs.c1 >= rhs.c1, lhs.c2 >= rhs.c2); }

        /// <summary>Returns the result of a componentwise greater or equal operation on a float3x3 matrix and a float value.</summary>
        [MethodImpl(MethodImplOptions.AggressiveInlining)]
        public static bool3x3 operator >= (in float3x3 lhs, float rhs) { return new bool3x3 (lhs.c0 >= rhs, lhs.c1 >= rhs, lhs.c2 >= rhs); }

        /// <summary>Returns the result of a componentwise greater or equal operation on a float value and a float3x3 matrix.</summary>
        [MethodImpl(MethodImplOptions.AggressiveInlining)]
        public static bool3x3 operator >= (float lhs, in float3x3 rhs) { return new bool3x3 (lhs >= rhs.c0, lhs >= rhs.c1, lhs >= rhs.c2); }


        /// <summary>Returns the result of a componentwise unary minus operation on a float3x3 matrix.</summary>
        [MethodImpl(MethodImplOptions.AggressiveInlining)]
        public static float3x3 operator - (float3x3 val) { return new float3x3 (-val.c0, -val.c1, -val.c2); }


        /// <summary>Returns the result of a componentwise unary plus operation on a float3x3 matrix.</summary>
        [MethodImpl(MethodImplOptions.AggressiveInlining)]
        public static float3x3 operator + (float3x3 val) { return new float3x3 (+val.c0, +val.c1, +val.c2); }


        /// <summary>Returns the result of a componentwise equality operation on two float3x3 matrices.</summary>
        [MethodImpl(MethodImplOptions.AggressiveInlining)]
        public static bool3x3 operator == (in float3x3 lhs, in float3x3 rhs) { return new bool3x3 (lhs.c0 == rhs.c0, lhs.c1 == rhs.c1, lhs.c2 == rhs.c2); }

        /// <summary>Returns the result of a componentwise equality operation on a float3x3 matrix and a float value.</summary>
        [MethodImpl(MethodImplOptions.AggressiveInlining)]
        public static bool3x3 operator == (in float3x3 lhs, float rhs) { return new bool3x3 (lhs.c0 == rhs, lhs.c1 == rhs, lhs.c2 == rhs); }

        /// <summary>Returns the result of a componentwise equality operation on a float value and a float3x3 matrix.</summary>
        [MethodImpl(MethodImplOptions.AggressiveInlining)]
        public static bool3x3 operator == (float lhs, in float3x3 rhs) { return new bool3x3 (lhs == rhs.c0, lhs == rhs.c1, lhs == rhs.c2); }


        /// <summary>Returns the result of a componentwise not equal operation on two float3x3 matrices.</summary>
        [MethodImpl(MethodImplOptions.AggressiveInlining)]
        public static bool3x3 operator != (in float3x3 lhs, in float3x3 rhs) { return new bool3x3 (lhs.c0 != rhs.c0, lhs.c1 != rhs.c1, lhs.c2 != rhs.c2); }

        /// <summary>Returns the result of a componentwise not equal operation on a float3x3 matrix and a float value.</summary>
        [MethodImpl(MethodImplOptions.AggressiveInlining)]
        public static bool3x3 operator != (in float3x3 lhs, float rhs) { return new bool3x3 (lhs.c0 != rhs, lhs.c1 != rhs, lhs.c2 != rhs); }

        /// <summary>Returns the result of a componentwise not equal operation on a float value and a float3x3 matrix.</summary>
        [MethodImpl(MethodImplOptions.AggressiveInlining)]
        public static bool3x3 operator != (float lhs, in float3x3 rhs) { return new bool3x3 (lhs != rhs.c0, lhs != rhs.c1, lhs != rhs.c2); }



        /// <summary>Returns the float3 element at a specified index.</summary>
        unsafe public ref float3 this[int index]
        {
            get
            {
#if ENABLE_UNITY_COLLECTIONS_CHECKS
                if ((uint)index >= 3)
                    throw new System.ArgumentException("index must be between[0...2]");
#endif
                fixed (float3x3* array = &this) { return ref ((float3*)array)[index]; }
            }
        }

        /// <summary>Returns true if the float3x3 is equal to a given float3x3, false otherwise.</summary>
        [MethodImpl(MethodImplOptions.AggressiveInlining)]
        public bool Equals(float3x3 rhs) { return c0.Equals(rhs.c0) && c1.Equals(rhs.c1) && c2.Equals(rhs.c2); }

        /// <summary>Returns true if the float3x3 is equal to a given float3x3, false otherwise.</summary>
        public override bool Equals(object o) { return Equals((float3x3)o); }


        /// <summary>Returns a hash code for the float3x3.</summary>
        [MethodImpl(MethodImplOptions.AggressiveInlining)]
        public override int GetHashCode() { return (int)math.hash(this); }


        /// <summary>Returns a string representation of the float3x3.</summary>
        [MethodImpl(MethodImplOptions.AggressiveInlining)]
        public override string ToString()
        {
            return string.Format("float3x3({0}f, {1}f, {2}f,  {3}f, {4}f, {5}f,  {6}f, {7}f, {8}f)", c0.x, c1.x, c2.x, c0.y, c1.y, c2.y, c0.z, c1.z, c2.z);
        }

        /// <summary>Returns a string representation of the float3x3 using a specified format and culture-specific format information.</summary>
        [MethodImpl(MethodImplOptions.AggressiveInlining)]
        public string ToString(string format, IFormatProvider formatProvider)
        {
            return string.Format("float3x3({0}f, {1}f, {2}f,  {3}f, {4}f, {5}f,  {6}f, {7}f, {8}f)", c0.x.ToString(format, formatProvider), c1.x.ToString(format, formatProvider), c2.x.ToString(format, formatProvider), c0.y.ToString(format, formatProvider), c1.y.ToString(format, formatProvider), c2.y.ToString(format, formatProvider), c0.z.ToString(format, formatProvider), c1.z.ToString(format, formatProvider), c2.z.ToString(format, formatProvider));
        }

    }

    public static partial class math
    {
        /// <summary>Returns a float3x3 matrix constructed from three float3 vectors.</summary>
        [MethodImpl(MethodImplOptions.AggressiveInlining)]
        public static float3x3 float3x3(in float3 c0, in float3 c1, in float3 c2) { return new float3x3(c0, c1, c2); }

        /// <summary>Returns a float3x3 matrix constructed from from 9 float values given in row-major order.</summary>
        [MethodImpl(MethodImplOptions.AggressiveInlining)]
        public static float3x3 float3x3(float m00, float m01, float m02,
                                        float m10, float m11, float m12,
                                        float m20, float m21, float m22)
        {
            return new float3x3(m00, m01, m02,
                                m10, m11, m12,
                                m20, m21, m22);
        }

        /// <summary>Returns a float3x3 matrix constructed from a single float value by assigning it to every component.</summary>
        [MethodImpl(MethodImplOptions.AggressiveInlining)]
        public static float3x3 float3x3(float v) { return new float3x3(v); }

        /// <summary>Returns a float3x3 matrix constructed from a single bool value by converting it to float and assigning it to every component.</summary>
        [MethodImpl(MethodImplOptions.AggressiveInlining)]
        public static float3x3 float3x3(bool v) { return new float3x3(v); }

        /// <summary>Return a float3x3 matrix constructed from a bool3x3 matrix by componentwise conversion.</summary>
        [MethodImpl(MethodImplOptions.AggressiveInlining)]
        public static float3x3 float3x3(in bool3x3 v) { return new float3x3(v); }

        /// <summary>Returns a float3x3 matrix constructed from a single int value by converting it to float and assigning it to every component.</summary>
        [MethodImpl(MethodImplOptions.AggressiveInlining)]
        public static float3x3 float3x3(int v) { return new float3x3(v); }

        /// <summary>Return a float3x3 matrix constructed from a int3x3 matrix by componentwise conversion.</summary>
        [MethodImpl(MethodImplOptions.AggressiveInlining)]
        public static float3x3 float3x3(in int3x3 v) { return new float3x3(v); }

        /// <summary>Returns a float3x3 matrix constructed from a single uint value by converting it to float and assigning it to every component.</summary>
        [MethodImpl(MethodImplOptions.AggressiveInlining)]
        public static float3x3 float3x3(uint v) { return new float3x3(v); }

        /// <summary>Return a float3x3 matrix constructed from a uint3x3 matrix by componentwise conversion.</summary>
        [MethodImpl(MethodImplOptions.AggressiveInlining)]
        public static float3x3 float3x3(in uint3x3 v) { return new float3x3(v); }

        /// <summary>Returns a float3x3 matrix constructed from a single double value by converting it to float and assigning it to every component.</summary>
        [MethodImpl(MethodImplOptions.AggressiveInlining)]
        public static float3x3 float3x3(double v) { return new float3x3(v); }

        /// <summary>Return a float3x3 matrix constructed from a double3x3 matrix by componentwise conversion.</summary>
        [MethodImpl(MethodImplOptions.AggressiveInlining)]
        public static float3x3 float3x3(in double3x3 v) { return new float3x3(v); }

        /// <summary>Return the float3x3 transpose of a float3x3 matrix.</summary>
        [MethodImpl(MethodImplOptions.AggressiveInlining)]
        public static float3x3 transpose(in float3x3 v)
        {
            return float3x3(
                v.c0.x, v.c0.y, v.c0.z,
                v.c1.x, v.c1.y, v.c1.z,
                v.c2.x, v.c2.y, v.c2.z);
        }

        /// <summary>Returns the float3x3 full inverse of a float3x3 matrix.</summary>
        public static float3x3 inverse(in float3x3 m)
        {
            float3 c0 = m.c0;
            float3 c1 = m.c1;
            float3 c2 = m.c2;

            float3 t0 = float3(c1.x, c2.x, c0.x);
            float3 t1 = float3(c1.y, c2.y, c0.y);
            float3 t2 = float3(c1.z, c2.z, c0.z);

            float3 m0 = t1 * t2.yzx - t1.yzx * t2;
            float3 m1 = t0.yzx * t2 - t0 * t2.yzx;
            float3 m2 = t0 * t1.yzx - t0.yzx * t1;

            float rcpDet = 1.0f / csum(t0.zxy * m0);
            return float3x3(m0, m1, m2) * rcpDet;
        }

        /// <summary>Returns the determinant of a float3x3 matrix.</summary>
        [MethodImpl(MethodImplOptions.AggressiveInlining)]
        public static float determinant(in float3x3 m)
        {
            float3 c0 = m.c0;
            float3 c1 = m.c1;
            float3 c2 = m.c2;

            float m00 = c1.y * c2.z - c1.z * c2.y;
            float m01 = c0.y * c2.z - c0.z * c2.y;
            float m02 = c0.y * c1.z - c0.z * c1.y;

            return c0.x * m00 - c1.x * m01 + c2.x * m02;
        }

        /// <summary>Returns a uint hash code of a float3x3 vector.</summary>
        [MethodImpl(MethodImplOptions.AggressiveInlining)]
        public static uint hash(in float3x3 v)
        {
            return csum(asuint(v.c0) * uint3(0x713BD06Fu, 0x753AD6ADu, 0xD19764C7u) +
                        asuint(v.c1) * uint3(0xB5D0BF63u, 0xF9102C5Fu, 0x9881FB9Fu) +
                        asuint(v.c2) * uint3(0x56A1530Du, 0x804B722Du, 0x738E50E5u)) + 0x4FC93C25u;
        }

        /// <summary>
        /// Returns a uint3 vector hash code of a float3x3 vector.
        /// When multiple elements are to be hashes together, it can more efficient to calculate and combine wide hash
        /// that are only reduced to a narrow uint hash at the very end instead of at every step.
        /// </summary>
        [MethodImpl(MethodImplOptions.AggressiveInlining)]
        public static uint3 hashwide(in float3x3 v)
        {
            return (asuint(v.c0) * uint3(0xCD0445A5u, 0xD2B90D9Bu, 0xD35C9B2Du) +
                    asuint(v.c1) * uint3(0xA10D9E27u, 0x568DAAA9u, 0x7530254Fu) +
                    asuint(v.c2) * uint3(0x9F090439u, 0x5E9F85C9u, 0x8C4CA03Fu)) + 0xB8D969EDu;
        }

    }
}<|MERGE_RESOLUTION|>--- conflicted
+++ resolved
@@ -28,13 +28,8 @@
 
         /// <summary>Constructs a float3x3 matrix from three float3 vectors.</summary>
         [MethodImpl(MethodImplOptions.AggressiveInlining)]
-<<<<<<< HEAD
         public float3x3(in float3 c0, in float3 c1, in float3 c2)
-        { 
-=======
-        public float3x3(float3 c0, float3 c1, float3 c2)
-        {
->>>>>>> 3082e913
+        {
             this.c0 = c0;
             this.c1 = c1;
             this.c2 = c2;
