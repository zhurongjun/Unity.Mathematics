--- conflicted
+++ resolved
@@ -28,13 +28,8 @@
 
         /// <summary>Constructs a uint3x3 matrix from three uint3 vectors.</summary>
         [MethodImpl(MethodImplOptions.AggressiveInlining)]
-<<<<<<< HEAD
-        public uint3x3(uint3 c0, uint3 c1, uint3 c2)
-        {
-=======
         public uint3x3(in uint3 c0, in uint3 c1, in uint3 c2)
         { 
->>>>>>> 5b56fe55
             this.c0 = c0;
             this.c1 = c1;
             this.c2 = c2;
@@ -45,7 +40,7 @@
         public uint3x3(uint m00, uint m01, uint m02,
                        uint m10, uint m11, uint m12,
                        uint m20, uint m21, uint m22)
-        {
+        { 
             this.c0 = new uint3(m00, m10, m20);
             this.c1 = new uint3(m01, m11, m21);
             this.c2 = new uint3(m02, m12, m22);
@@ -495,8 +490,8 @@
         [MethodImpl(MethodImplOptions.AggressiveInlining)]
         public static uint hash(in uint3x3 v)
         {
-            return csum(v.c0 * uint3(0xAC60D0C3u, 0x9263662Fu, 0xE69626FFu) +
-                        v.c1 * uint3(0xBD010EEBu, 0x9CEDE1D1u, 0x43BE0B51u) +
+            return csum(v.c0 * uint3(0xAC60D0C3u, 0x9263662Fu, 0xE69626FFu) + 
+                        v.c1 * uint3(0xBD010EEBu, 0x9CEDE1D1u, 0x43BE0B51u) + 
                         v.c2 * uint3(0xAF836EE1u, 0xB130C137u, 0x54834775u)) + 0x7C022221u;
         }
 
@@ -508,8 +503,8 @@
         [MethodImpl(MethodImplOptions.AggressiveInlining)]
         public static uint3 hashwide(in uint3x3 v)
         {
-            return (v.c0 * uint3(0xA2D00EDFu, 0xA8977779u, 0x9F1C739Bu) +
-                    v.c1 * uint3(0x4B1BD187u, 0x9DF50593u, 0xF18EEB85u) +
+            return (v.c0 * uint3(0xA2D00EDFu, 0xA8977779u, 0x9F1C739Bu) + 
+                    v.c1 * uint3(0x4B1BD187u, 0x9DF50593u, 0xF18EEB85u) + 
                     v.c2 * uint3(0x9E19BFC3u, 0x8196B06Fu, 0xD24EFA19u)) + 0x7D8048BBu;
         }
 
