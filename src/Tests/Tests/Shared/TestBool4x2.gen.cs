//------------------------------------------------------------------------------
// <auto-generated>
//     This code was generated by a tool.
//
//     Changes to this file may cause incorrect behavior and will be lost if
//     the code is regenerated.
// </auto-generated>
//------------------------------------------------------------------------------
using NUnit.Framework;
using static Unity.Mathematics.math;
using Burst.Compiler.IL.Tests;

namespace Unity.Mathematics.Tests
{
    [TestFixture]
    public class TestBool4x2
    {
        [TestCompiler]
        public static void bool4x2_operator_equal_wide_wide()
        {
<<<<<<< HEAD
            bool4x2 a0 = bool4x2(true, false, false, false, false, true, false, false);
            bool4x2 b0 = bool4x2(false, true, true, false, true, false, false, false);
            bool4x2 r0 = bool4x2(false, false, false, true, false, false, true, true);
            TestUtils.AreEqual(a0 == b0, r0);

            bool4x2 a1 = bool4x2(true, true, true, true, true, false, false, true);
            bool4x2 b1 = bool4x2(false, false, true, false, true, false, false, true);
            bool4x2 r1 = bool4x2(false, false, true, false, true, true, true, true);
            TestUtils.AreEqual(a1 == b1, r1);

            bool4x2 a2 = bool4x2(true, false, false, true, true, true, false, true);
            bool4x2 b2 = bool4x2(true, true, false, false, true, true, true, false);
            bool4x2 r2 = bool4x2(true, false, true, false, true, true, false, false);
            TestUtils.AreEqual(a2 == b2, r2);

            bool4x2 a3 = bool4x2(true, false, false, true, false, false, false, false);
            bool4x2 b3 = bool4x2(false, false, true, false, false, false, false, true);
            bool4x2 r3 = bool4x2(false, true, false, false, true, true, true, false);
            TestUtils.AreEqual(a3 == b3, r3);
=======
            bool4x2 a0 = bool4x2(true, false, true, false, false, true, false, false);
            bool4x2 b0 = bool4x2(true, false, false, false, true, false, false, true);
            bool4x2 r0 = bool4x2(true, true, false, true, false, false, true, false);
            TestUtils.AreEqual(r0, a0 == b0);

            bool4x2 a1 = bool4x2(true, false, true, false, true, true, false, true);
            bool4x2 b1 = bool4x2(false, false, false, false, true, false, false, false);
            bool4x2 r1 = bool4x2(false, true, false, true, true, false, true, false);
            TestUtils.AreEqual(r1, a1 == b1);

            bool4x2 a2 = bool4x2(true, false, false, true, true, true, false, true);
            bool4x2 b2 = bool4x2(true, false, false, true, false, true, false, true);
            bool4x2 r2 = bool4x2(true, true, true, true, false, true, true, true);
            TestUtils.AreEqual(r2, a2 == b2);

            bool4x2 a3 = bool4x2(true, true, false, true, true, true, false, true);
            bool4x2 b3 = bool4x2(true, true, true, true, true, false, false, false);
            bool4x2 r3 = bool4x2(true, true, false, true, true, false, true, false);
            TestUtils.AreEqual(r3, a3 == b3);
>>>>>>> 3082e913
        }

        [TestCompiler]
        public static void bool4x2_operator_equal_wide_scalar()
        {
<<<<<<< HEAD
            bool4x2 a0 = bool4x2(true, true, false, true, true, true, false, true);
            bool b0 = (true);
            bool4x2 r0 = bool4x2(true, true, false, true, true, true, false, true);
            TestUtils.AreEqual(a0 == b0, r0);

            bool4x2 a1 = bool4x2(true, false, false, true, true, false, true, true);
            bool b1 = (false);
            bool4x2 r1 = bool4x2(false, true, true, false, false, true, false, false);
            TestUtils.AreEqual(a1 == b1, r1);

            bool4x2 a2 = bool4x2(true, true, true, false, true, false, true, true);
            bool b2 = (true);
            bool4x2 r2 = bool4x2(true, true, true, false, true, false, true, true);
            TestUtils.AreEqual(a2 == b2, r2);

            bool4x2 a3 = bool4x2(true, true, true, false, true, false, false, true);
            bool b3 = (false);
            bool4x2 r3 = bool4x2(false, false, false, true, false, true, true, false);
            TestUtils.AreEqual(a3 == b3, r3);
=======
            bool4x2 a0 = bool4x2(false, true, false, false, false, false, true, false);
            bool b0 = (true);
            bool4x2 r0 = bool4x2(false, true, false, false, false, false, true, false);
            TestUtils.AreEqual(r0, a0 == b0);

            bool4x2 a1 = bool4x2(false, true, true, false, true, false, true, false);
            bool b1 = (false);
            bool4x2 r1 = bool4x2(true, false, false, true, false, true, false, true);
            TestUtils.AreEqual(r1, a1 == b1);

            bool4x2 a2 = bool4x2(false, true, false, false, false, false, false, false);
            bool b2 = (false);
            bool4x2 r2 = bool4x2(true, false, true, true, true, true, true, true);
            TestUtils.AreEqual(r2, a2 == b2);

            bool4x2 a3 = bool4x2(false, false, false, false, false, true, true, false);
            bool b3 = (false);
            bool4x2 r3 = bool4x2(true, true, true, true, true, false, false, true);
            TestUtils.AreEqual(r3, a3 == b3);
>>>>>>> 3082e913
        }

        [TestCompiler]
        public static void bool4x2_operator_equal_scalar_wide()
        {
<<<<<<< HEAD
            bool a0 = (true);
            bool4x2 b0 = bool4x2(false, true, false, false, true, true, false, true);
            bool4x2 r0 = bool4x2(false, true, false, false, true, true, false, true);
            TestUtils.AreEqual(a0 == b0, r0);

            bool a1 = (false);
            bool4x2 b1 = bool4x2(true, true, false, false, false, true, false, false);
            bool4x2 r1 = bool4x2(false, false, true, true, true, false, true, true);
            TestUtils.AreEqual(a1 == b1, r1);

            bool a2 = (true);
            bool4x2 b2 = bool4x2(false, true, false, true, false, true, true, false);
            bool4x2 r2 = bool4x2(false, true, false, true, false, true, true, false);
            TestUtils.AreEqual(a2 == b2, r2);

            bool a3 = (false);
            bool4x2 b3 = bool4x2(true, true, false, false, true, false, true, true);
            bool4x2 r3 = bool4x2(false, false, true, true, false, true, false, false);
            TestUtils.AreEqual(a3 == b3, r3);
=======
            bool a0 = (false);
            bool4x2 b0 = bool4x2(true, false, true, false, false, true, false, false);
            bool4x2 r0 = bool4x2(false, true, false, true, true, false, true, true);
            TestUtils.AreEqual(r0, a0 == b0);

            bool a1 = (true);
            bool4x2 b1 = bool4x2(false, true, true, false, true, false, true, true);
            bool4x2 r1 = bool4x2(false, true, true, false, true, false, true, true);
            TestUtils.AreEqual(r1, a1 == b1);

            bool a2 = (true);
            bool4x2 b2 = bool4x2(false, false, true, false, true, true, false, true);
            bool4x2 r2 = bool4x2(false, false, true, false, true, true, false, true);
            TestUtils.AreEqual(r2, a2 == b2);

            bool a3 = (true);
            bool4x2 b3 = bool4x2(true, true, true, true, false, true, true, false);
            bool4x2 r3 = bool4x2(true, true, true, true, false, true, true, false);
            TestUtils.AreEqual(r3, a3 == b3);
>>>>>>> 3082e913
        }

        [TestCompiler]
        public static void bool4x2_operator_not_equal_wide_wide()
        {
<<<<<<< HEAD
            bool4x2 a0 = bool4x2(true, true, true, false, false, true, true, false);
            bool4x2 b0 = bool4x2(false, false, true, true, false, false, true, true);
            bool4x2 r0 = bool4x2(true, true, false, true, false, true, false, true);
            TestUtils.AreEqual(a0 != b0, r0);

            bool4x2 a1 = bool4x2(false, true, false, false, false, true, true, true);
            bool4x2 b1 = bool4x2(true, false, true, true, false, true, false, true);
            bool4x2 r1 = bool4x2(true, true, true, true, false, false, true, false);
            TestUtils.AreEqual(a1 != b1, r1);

            bool4x2 a2 = bool4x2(false, true, false, true, false, true, false, true);
            bool4x2 b2 = bool4x2(true, false, false, false, false, false, false, false);
            bool4x2 r2 = bool4x2(true, true, false, true, false, true, false, true);
            TestUtils.AreEqual(a2 != b2, r2);

            bool4x2 a3 = bool4x2(false, true, false, false, true, false, false, false);
            bool4x2 b3 = bool4x2(true, false, false, true, true, true, false, true);
            bool4x2 r3 = bool4x2(true, true, false, true, false, true, false, true);
            TestUtils.AreEqual(a3 != b3, r3);
=======
            bool4x2 a0 = bool4x2(true, true, true, false, false, true, false, false);
            bool4x2 b0 = bool4x2(true, false, false, false, true, false, false, false);
            bool4x2 r0 = bool4x2(false, true, true, false, true, true, false, false);
            TestUtils.AreEqual(r0, a0 != b0);

            bool4x2 a1 = bool4x2(false, false, true, true, true, true, true, true);
            bool4x2 b1 = bool4x2(false, true, true, true, false, false, true, true);
            bool4x2 r1 = bool4x2(false, true, false, false, true, true, false, false);
            TestUtils.AreEqual(r1, a1 != b1);

            bool4x2 a2 = bool4x2(true, true, false, true, false, true, true, true);
            bool4x2 b2 = bool4x2(true, false, true, true, false, false, true, false);
            bool4x2 r2 = bool4x2(false, true, true, false, false, true, false, true);
            TestUtils.AreEqual(r2, a2 != b2);

            bool4x2 a3 = bool4x2(true, false, false, true, false, true, true, true);
            bool4x2 b3 = bool4x2(false, false, true, false, true, false, true, false);
            bool4x2 r3 = bool4x2(true, false, true, true, true, true, false, true);
            TestUtils.AreEqual(r3, a3 != b3);
>>>>>>> 3082e913
        }

        [TestCompiler]
        public static void bool4x2_operator_not_equal_wide_scalar()
        {
<<<<<<< HEAD
            bool4x2 a0 = bool4x2(false, true, false, false, false, false, true, false);
            bool b0 = (false);
            bool4x2 r0 = bool4x2(false, true, false, false, false, false, true, false);
            TestUtils.AreEqual(a0 != b0, r0);

            bool4x2 a1 = bool4x2(true, false, true, true, false, true, false, true);
            bool b1 = (false);
            bool4x2 r1 = bool4x2(true, false, true, true, false, true, false, true);
            TestUtils.AreEqual(a1 != b1, r1);

            bool4x2 a2 = bool4x2(true, true, false, true, true, false, true, true);
            bool b2 = (true);
            bool4x2 r2 = bool4x2(false, false, true, false, false, true, false, false);
            TestUtils.AreEqual(a2 != b2, r2);

            bool4x2 a3 = bool4x2(false, true, true, false, true, true, true, true);
            bool b3 = (false);
            bool4x2 r3 = bool4x2(false, true, true, false, true, true, true, true);
            TestUtils.AreEqual(a3 != b3, r3);
=======
            bool4x2 a0 = bool4x2(false, true, false, true, true, false, false, false);
            bool b0 = (false);
            bool4x2 r0 = bool4x2(false, true, false, true, true, false, false, false);
            TestUtils.AreEqual(r0, a0 != b0);

            bool4x2 a1 = bool4x2(false, false, false, false, true, false, false, false);
            bool b1 = (false);
            bool4x2 r1 = bool4x2(false, false, false, false, true, false, false, false);
            TestUtils.AreEqual(r1, a1 != b1);

            bool4x2 a2 = bool4x2(false, true, false, true, true, true, true, true);
            bool b2 = (true);
            bool4x2 r2 = bool4x2(true, false, true, false, false, false, false, false);
            TestUtils.AreEqual(r2, a2 != b2);

            bool4x2 a3 = bool4x2(true, true, true, true, false, false, true, false);
            bool b3 = (false);
            bool4x2 r3 = bool4x2(true, true, true, true, false, false, true, false);
            TestUtils.AreEqual(r3, a3 != b3);
>>>>>>> 3082e913
        }

        [TestCompiler]
        public static void bool4x2_operator_not_equal_scalar_wide()
        {
            bool a0 = (true);
<<<<<<< HEAD
            bool4x2 b0 = bool4x2(true, false, false, false, false, false, false, true);
            bool4x2 r0 = bool4x2(false, true, true, true, true, true, true, false);
            TestUtils.AreEqual(a0 != b0, r0);

            bool a1 = (false);
            bool4x2 b1 = bool4x2(false, true, false, false, false, false, true, false);
            bool4x2 r1 = bool4x2(false, true, false, false, false, false, true, false);
            TestUtils.AreEqual(a1 != b1, r1);

            bool a2 = (false);
            bool4x2 b2 = bool4x2(true, false, true, false, true, true, true, false);
            bool4x2 r2 = bool4x2(true, false, true, false, true, true, true, false);
            TestUtils.AreEqual(a2 != b2, r2);

            bool a3 = (false);
            bool4x2 b3 = bool4x2(false, false, false, true, true, true, false, false);
            bool4x2 r3 = bool4x2(false, false, false, true, true, true, false, false);
            TestUtils.AreEqual(a3 != b3, r3);
=======
            bool4x2 b0 = bool4x2(false, false, true, false, false, false, true, true);
            bool4x2 r0 = bool4x2(true, true, false, true, true, true, false, false);
            TestUtils.AreEqual(r0, a0 != b0);

            bool a1 = (true);
            bool4x2 b1 = bool4x2(false, false, false, false, false, true, false, false);
            bool4x2 r1 = bool4x2(true, true, true, true, true, false, true, true);
            TestUtils.AreEqual(r1, a1 != b1);

            bool a2 = (true);
            bool4x2 b2 = bool4x2(false, false, false, true, true, false, false, true);
            bool4x2 r2 = bool4x2(true, true, true, false, false, true, true, false);
            TestUtils.AreEqual(r2, a2 != b2);

            bool a3 = (false);
            bool4x2 b3 = bool4x2(false, true, true, false, true, false, false, true);
            bool4x2 r3 = bool4x2(false, true, true, false, true, false, false, true);
            TestUtils.AreEqual(r3, a3 != b3);
>>>>>>> 3082e913
        }

        [TestCompiler]
        public static void bool4x2_operator_bitwise_and_wide_wide()
        {
<<<<<<< HEAD
            bool4x2 a0 = bool4x2(true, true, false, true, false, false, true, true);
            bool4x2 b0 = bool4x2(false, true, false, true, true, false, false, false);
            bool4x2 r0 = bool4x2(false, true, false, true, false, false, false, false);
            TestUtils.AreEqual(a0 & b0, r0);

            bool4x2 a1 = bool4x2(false, false, false, true, false, false, true, true);
            bool4x2 b1 = bool4x2(true, false, true, false, true, true, true, false);
            bool4x2 r1 = bool4x2(false, false, false, false, false, false, true, false);
            TestUtils.AreEqual(a1 & b1, r1);

            bool4x2 a2 = bool4x2(true, true, false, true, false, true, false, true);
            bool4x2 b2 = bool4x2(true, false, false, true, false, true, true, false);
            bool4x2 r2 = bool4x2(true, false, false, true, false, true, false, false);
            TestUtils.AreEqual(a2 & b2, r2);

            bool4x2 a3 = bool4x2(true, false, true, false, false, false, false, true);
            bool4x2 b3 = bool4x2(false, true, true, false, true, true, false, false);
            bool4x2 r3 = bool4x2(false, false, true, false, false, false, false, false);
            TestUtils.AreEqual(a3 & b3, r3);
=======
            bool4x2 a0 = bool4x2(false, false, true, true, false, false, true, true);
            bool4x2 b0 = bool4x2(false, false, true, false, true, true, false, false);
            bool4x2 r0 = bool4x2(false, false, true, false, false, false, false, false);
            TestUtils.AreEqual(r0, a0 & b0);

            bool4x2 a1 = bool4x2(true, false, true, true, true, true, false, false);
            bool4x2 b1 = bool4x2(true, true, false, false, false, false, true, false);
            bool4x2 r1 = bool4x2(true, false, false, false, false, false, false, false);
            TestUtils.AreEqual(r1, a1 & b1);

            bool4x2 a2 = bool4x2(true, true, true, false, true, true, false, true);
            bool4x2 b2 = bool4x2(true, false, true, true, true, true, true, true);
            bool4x2 r2 = bool4x2(true, false, true, false, true, true, false, true);
            TestUtils.AreEqual(r2, a2 & b2);

            bool4x2 a3 = bool4x2(true, false, true, true, true, false, false, true);
            bool4x2 b3 = bool4x2(true, true, true, false, false, false, true, false);
            bool4x2 r3 = bool4x2(true, false, true, false, false, false, false, false);
            TestUtils.AreEqual(r3, a3 & b3);
>>>>>>> 3082e913
        }

        [TestCompiler]
        public static void bool4x2_operator_bitwise_and_wide_scalar()
        {
<<<<<<< HEAD
            bool4x2 a0 = bool4x2(true, true, false, false, true, false, false, true);
            bool b0 = (true);
            bool4x2 r0 = bool4x2(true, true, false, false, true, false, false, true);
            TestUtils.AreEqual(a0 & b0, r0);

            bool4x2 a1 = bool4x2(true, false, false, false, true, true, true, true);
            bool b1 = (true);
            bool4x2 r1 = bool4x2(true, false, false, false, true, true, true, true);
            TestUtils.AreEqual(a1 & b1, r1);

            bool4x2 a2 = bool4x2(true, false, false, false, false, false, true, true);
            bool b2 = (true);
            bool4x2 r2 = bool4x2(true, false, false, false, false, false, true, true);
            TestUtils.AreEqual(a2 & b2, r2);

            bool4x2 a3 = bool4x2(true, true, false, true, false, false, false, true);
            bool b3 = (true);
            bool4x2 r3 = bool4x2(true, true, false, true, false, false, false, true);
            TestUtils.AreEqual(a3 & b3, r3);
=======
            bool4x2 a0 = bool4x2(true, false, false, true, true, false, false, false);
            bool b0 = (true);
            bool4x2 r0 = bool4x2(true, false, false, true, true, false, false, false);
            TestUtils.AreEqual(r0, a0 & b0);

            bool4x2 a1 = bool4x2(false, true, true, true, false, false, true, true);
            bool b1 = (false);
            bool4x2 r1 = bool4x2(false, false, false, false, false, false, false, false);
            TestUtils.AreEqual(r1, a1 & b1);

            bool4x2 a2 = bool4x2(true, true, false, true, true, true, false, false);
            bool b2 = (false);
            bool4x2 r2 = bool4x2(false, false, false, false, false, false, false, false);
            TestUtils.AreEqual(r2, a2 & b2);

            bool4x2 a3 = bool4x2(false, false, true, false, true, false, false, false);
            bool b3 = (false);
            bool4x2 r3 = bool4x2(false, false, false, false, false, false, false, false);
            TestUtils.AreEqual(r3, a3 & b3);
>>>>>>> 3082e913
        }

        [TestCompiler]
        public static void bool4x2_operator_bitwise_and_scalar_wide()
        {
<<<<<<< HEAD
            bool a0 = (true);
            bool4x2 b0 = bool4x2(false, true, true, false, false, true, false, true);
            bool4x2 r0 = bool4x2(false, true, true, false, false, true, false, true);
            TestUtils.AreEqual(a0 & b0, r0);

            bool a1 = (false);
            bool4x2 b1 = bool4x2(false, false, false, false, false, false, true, false);
            bool4x2 r1 = bool4x2(false, false, false, false, false, false, false, false);
            TestUtils.AreEqual(a1 & b1, r1);

            bool a2 = (true);
            bool4x2 b2 = bool4x2(false, false, true, false, false, true, true, false);
            bool4x2 r2 = bool4x2(false, false, true, false, false, true, true, false);
            TestUtils.AreEqual(a2 & b2, r2);

            bool a3 = (true);
            bool4x2 b3 = bool4x2(false, true, true, false, true, true, true, false);
            bool4x2 r3 = bool4x2(false, true, true, false, true, true, true, false);
            TestUtils.AreEqual(a3 & b3, r3);
=======
            bool a0 = (false);
            bool4x2 b0 = bool4x2(false, false, true, true, true, false, true, false);
            bool4x2 r0 = bool4x2(false, false, false, false, false, false, false, false);
            TestUtils.AreEqual(r0, a0 & b0);

            bool a1 = (false);
            bool4x2 b1 = bool4x2(false, true, false, false, false, true, true, true);
            bool4x2 r1 = bool4x2(false, false, false, false, false, false, false, false);
            TestUtils.AreEqual(r1, a1 & b1);

            bool a2 = (true);
            bool4x2 b2 = bool4x2(false, true, true, true, true, true, false, true);
            bool4x2 r2 = bool4x2(false, true, true, true, true, true, false, true);
            TestUtils.AreEqual(r2, a2 & b2);

            bool a3 = (false);
            bool4x2 b3 = bool4x2(true, false, false, false, true, true, true, true);
            bool4x2 r3 = bool4x2(false, false, false, false, false, false, false, false);
            TestUtils.AreEqual(r3, a3 & b3);
>>>>>>> 3082e913
        }

        [TestCompiler]
        public static void bool4x2_operator_bitwise_or_wide_wide()
        {
<<<<<<< HEAD
            bool4x2 a0 = bool4x2(false, false, true, true, true, false, false, false);
            bool4x2 b0 = bool4x2(false, true, true, true, false, false, true, true);
            bool4x2 r0 = bool4x2(false, true, true, true, true, false, true, true);
            TestUtils.AreEqual(a0 | b0, r0);

            bool4x2 a1 = bool4x2(true, false, true, false, true, true, true, false);
            bool4x2 b1 = bool4x2(false, false, false, true, true, true, true, true);
            bool4x2 r1 = bool4x2(true, false, true, true, true, true, true, true);
            TestUtils.AreEqual(a1 | b1, r1);

            bool4x2 a2 = bool4x2(false, false, true, true, true, false, true, false);
            bool4x2 b2 = bool4x2(false, true, true, true, false, false, true, false);
            bool4x2 r2 = bool4x2(false, true, true, true, true, false, true, false);
            TestUtils.AreEqual(a2 | b2, r2);

            bool4x2 a3 = bool4x2(true, false, true, false, false, false, false, false);
            bool4x2 b3 = bool4x2(true, true, false, false, false, true, true, false);
            bool4x2 r3 = bool4x2(true, true, true, false, false, true, true, false);
            TestUtils.AreEqual(a3 | b3, r3);
=======
            bool4x2 a0 = bool4x2(true, true, true, false, true, false, true, true);
            bool4x2 b0 = bool4x2(false, false, false, false, true, true, true, false);
            bool4x2 r0 = bool4x2(true, true, true, false, true, true, true, true);
            TestUtils.AreEqual(r0, a0 | b0);

            bool4x2 a1 = bool4x2(false, true, true, true, true, true, true, false);
            bool4x2 b1 = bool4x2(false, true, false, false, true, true, true, true);
            bool4x2 r1 = bool4x2(false, true, true, true, true, true, true, true);
            TestUtils.AreEqual(r1, a1 | b1);

            bool4x2 a2 = bool4x2(true, true, false, true, true, false, true, false);
            bool4x2 b2 = bool4x2(true, true, false, true, true, true, false, true);
            bool4x2 r2 = bool4x2(true, true, false, true, true, true, true, true);
            TestUtils.AreEqual(r2, a2 | b2);

            bool4x2 a3 = bool4x2(true, true, false, true, false, false, false, false);
            bool4x2 b3 = bool4x2(false, true, false, false, true, true, true, true);
            bool4x2 r3 = bool4x2(true, true, false, true, true, true, true, true);
            TestUtils.AreEqual(r3, a3 | b3);
>>>>>>> 3082e913
        }

        [TestCompiler]
        public static void bool4x2_operator_bitwise_or_wide_scalar()
        {
<<<<<<< HEAD
            bool4x2 a0 = bool4x2(true, false, true, false, false, true, false, true);
            bool b0 = (false);
            bool4x2 r0 = bool4x2(true, false, true, false, false, true, false, true);
            TestUtils.AreEqual(a0 | b0, r0);

            bool4x2 a1 = bool4x2(true, true, true, false, false, true, true, false);
            bool b1 = (false);
            bool4x2 r1 = bool4x2(true, true, true, false, false, true, true, false);
            TestUtils.AreEqual(a1 | b1, r1);

            bool4x2 a2 = bool4x2(true, false, false, false, true, true, true, true);
            bool b2 = (true);
            bool4x2 r2 = bool4x2(true, true, true, true, true, true, true, true);
            TestUtils.AreEqual(a2 | b2, r2);

            bool4x2 a3 = bool4x2(true, false, true, false, false, false, false, false);
            bool b3 = (true);
            bool4x2 r3 = bool4x2(true, true, true, true, true, true, true, true);
            TestUtils.AreEqual(a3 | b3, r3);
=======
            bool4x2 a0 = bool4x2(true, true, false, true, true, true, true, false);
            bool b0 = (true);
            bool4x2 r0 = bool4x2(true, true, true, true, true, true, true, true);
            TestUtils.AreEqual(r0, a0 | b0);

            bool4x2 a1 = bool4x2(true, false, true, false, false, true, false, true);
            bool b1 = (false);
            bool4x2 r1 = bool4x2(true, false, true, false, false, true, false, true);
            TestUtils.AreEqual(r1, a1 | b1);

            bool4x2 a2 = bool4x2(true, true, true, true, true, true, false, true);
            bool b2 = (true);
            bool4x2 r2 = bool4x2(true, true, true, true, true, true, true, true);
            TestUtils.AreEqual(r2, a2 | b2);

            bool4x2 a3 = bool4x2(false, false, true, true, true, true, true, true);
            bool b3 = (false);
            bool4x2 r3 = bool4x2(false, false, true, true, true, true, true, true);
            TestUtils.AreEqual(r3, a3 | b3);
>>>>>>> 3082e913
        }

        [TestCompiler]
        public static void bool4x2_operator_bitwise_or_scalar_wide()
        {
            bool a0 = (true);
<<<<<<< HEAD
            bool4x2 b0 = bool4x2(true, true, false, true, true, true, false, false);
=======
            bool4x2 b0 = bool4x2(true, true, false, false, true, true, true, false);
>>>>>>> 3082e913
            bool4x2 r0 = bool4x2(true, true, true, true, true, true, true, true);
            TestUtils.AreEqual(r0, a0 | b0);

            bool a1 = (false);
<<<<<<< HEAD
            bool4x2 b1 = bool4x2(true, false, true, true, false, false, false, false);
            bool4x2 r1 = bool4x2(true, false, true, true, false, false, false, false);
            TestUtils.AreEqual(a1 | b1, r1);

            bool a2 = (true);
            bool4x2 b2 = bool4x2(true, true, false, false, true, true, false, true);
            bool4x2 r2 = bool4x2(true, true, true, true, true, true, true, true);
            TestUtils.AreEqual(a2 | b2, r2);

            bool a3 = (true);
            bool4x2 b3 = bool4x2(false, false, true, true, false, false, true, false);
            bool4x2 r3 = bool4x2(true, true, true, true, true, true, true, true);
            TestUtils.AreEqual(a3 | b3, r3);
=======
            bool4x2 b1 = bool4x2(true, true, false, true, true, false, false, false);
            bool4x2 r1 = bool4x2(true, true, false, true, true, false, false, false);
            TestUtils.AreEqual(r1, a1 | b1);

            bool a2 = (false);
            bool4x2 b2 = bool4x2(true, true, true, true, true, false, true, false);
            bool4x2 r2 = bool4x2(true, true, true, true, true, false, true, false);
            TestUtils.AreEqual(r2, a2 | b2);

            bool a3 = (true);
            bool4x2 b3 = bool4x2(true, false, true, true, false, true, true, false);
            bool4x2 r3 = bool4x2(true, true, true, true, true, true, true, true);
            TestUtils.AreEqual(r3, a3 | b3);
>>>>>>> 3082e913
        }

        [TestCompiler]
        public static void bool4x2_operator_bitwise_xor_wide_wide()
        {
<<<<<<< HEAD
            bool4x2 a0 = bool4x2(true, true, true, true, false, false, true, false);
            bool4x2 b0 = bool4x2(false, false, false, false, true, true, true, false);
            bool4x2 r0 = bool4x2(true, true, true, true, true, true, false, false);
            TestUtils.AreEqual(a0 ^ b0, r0);

            bool4x2 a1 = bool4x2(true, true, false, false, true, false, false, false);
            bool4x2 b1 = bool4x2(true, true, false, false, false, false, true, false);
            bool4x2 r1 = bool4x2(false, false, false, false, true, false, true, false);
            TestUtils.AreEqual(a1 ^ b1, r1);

            bool4x2 a2 = bool4x2(false, false, true, true, false, false, true, false);
            bool4x2 b2 = bool4x2(true, true, true, false, false, false, false, false);
            bool4x2 r2 = bool4x2(true, true, false, true, false, false, true, false);
            TestUtils.AreEqual(a2 ^ b2, r2);

            bool4x2 a3 = bool4x2(true, true, false, true, false, false, true, false);
            bool4x2 b3 = bool4x2(false, true, true, false, false, false, true, false);
            bool4x2 r3 = bool4x2(true, false, true, true, false, false, false, false);
            TestUtils.AreEqual(a3 ^ b3, r3);
=======
            bool4x2 a0 = bool4x2(true, false, false, true, false, false, false, true);
            bool4x2 b0 = bool4x2(true, true, false, true, false, true, false, true);
            bool4x2 r0 = bool4x2(false, true, false, false, false, true, false, false);
            TestUtils.AreEqual(r0, a0 ^ b0);

            bool4x2 a1 = bool4x2(false, false, true, true, false, false, true, false);
            bool4x2 b1 = bool4x2(false, false, false, true, false, false, true, true);
            bool4x2 r1 = bool4x2(false, false, true, false, false, false, false, true);
            TestUtils.AreEqual(r1, a1 ^ b1);

            bool4x2 a2 = bool4x2(true, false, false, false, true, false, true, false);
            bool4x2 b2 = bool4x2(false, false, false, false, false, true, false, false);
            bool4x2 r2 = bool4x2(true, false, false, false, true, true, true, false);
            TestUtils.AreEqual(r2, a2 ^ b2);

            bool4x2 a3 = bool4x2(true, false, false, false, true, true, true, true);
            bool4x2 b3 = bool4x2(false, true, false, true, true, false, false, true);
            bool4x2 r3 = bool4x2(true, true, false, true, false, true, true, false);
            TestUtils.AreEqual(r3, a3 ^ b3);
>>>>>>> 3082e913
        }

        [TestCompiler]
        public static void bool4x2_operator_bitwise_xor_wide_scalar()
        {
<<<<<<< HEAD
            bool4x2 a0 = bool4x2(true, true, false, false, false, true, true, true);
            bool b0 = (true);
            bool4x2 r0 = bool4x2(false, false, true, true, true, false, false, false);
            TestUtils.AreEqual(a0 ^ b0, r0);

            bool4x2 a1 = bool4x2(true, true, true, false, false, true, false, true);
            bool b1 = (true);
            bool4x2 r1 = bool4x2(false, false, false, true, true, false, true, false);
            TestUtils.AreEqual(a1 ^ b1, r1);

            bool4x2 a2 = bool4x2(false, true, false, true, true, false, true, false);
            bool b2 = (true);
            bool4x2 r2 = bool4x2(true, false, true, false, false, true, false, true);
            TestUtils.AreEqual(a2 ^ b2, r2);

            bool4x2 a3 = bool4x2(true, true, false, false, true, true, true, false);
            bool b3 = (true);
            bool4x2 r3 = bool4x2(false, false, true, true, false, false, false, true);
            TestUtils.AreEqual(a3 ^ b3, r3);
=======
            bool4x2 a0 = bool4x2(false, false, true, true, false, false, false, false);
            bool b0 = (false);
            bool4x2 r0 = bool4x2(false, false, true, true, false, false, false, false);
            TestUtils.AreEqual(r0, a0 ^ b0);

            bool4x2 a1 = bool4x2(false, false, true, false, true, true, true, true);
            bool b1 = (false);
            bool4x2 r1 = bool4x2(false, false, true, false, true, true, true, true);
            TestUtils.AreEqual(r1, a1 ^ b1);

            bool4x2 a2 = bool4x2(false, false, false, true, false, false, false, true);
            bool b2 = (true);
            bool4x2 r2 = bool4x2(true, true, true, false, true, true, true, false);
            TestUtils.AreEqual(r2, a2 ^ b2);

            bool4x2 a3 = bool4x2(false, true, true, true, false, true, false, false);
            bool b3 = (true);
            bool4x2 r3 = bool4x2(true, false, false, false, true, false, true, true);
            TestUtils.AreEqual(r3, a3 ^ b3);
>>>>>>> 3082e913
        }

        [TestCompiler]
        public static void bool4x2_operator_bitwise_xor_scalar_wide()
        {
            bool a0 = (true);
<<<<<<< HEAD
            bool4x2 b0 = bool4x2(true, false, false, false, true, true, false, true);
            bool4x2 r0 = bool4x2(false, true, true, true, false, false, true, false);
            TestUtils.AreEqual(a0 ^ b0, r0);

            bool a1 = (true);
            bool4x2 b1 = bool4x2(true, false, false, true, false, true, true, true);
            bool4x2 r1 = bool4x2(false, true, true, false, true, false, false, false);
            TestUtils.AreEqual(a1 ^ b1, r1);

            bool a2 = (true);
            bool4x2 b2 = bool4x2(true, false, false, true, false, false, true, false);
            bool4x2 r2 = bool4x2(false, true, true, false, true, true, false, true);
            TestUtils.AreEqual(a2 ^ b2, r2);

            bool a3 = (false);
            bool4x2 b3 = bool4x2(false, true, false, true, true, true, true, true);
            bool4x2 r3 = bool4x2(false, true, false, true, true, true, true, true);
            TestUtils.AreEqual(a3 ^ b3, r3);
=======
            bool4x2 b0 = bool4x2(true, false, true, true, false, true, true, false);
            bool4x2 r0 = bool4x2(false, true, false, false, true, false, false, true);
            TestUtils.AreEqual(r0, a0 ^ b0);

            bool a1 = (false);
            bool4x2 b1 = bool4x2(true, true, false, false, true, false, true, true);
            bool4x2 r1 = bool4x2(true, true, false, false, true, false, true, true);
            TestUtils.AreEqual(r1, a1 ^ b1);

            bool a2 = (false);
            bool4x2 b2 = bool4x2(true, true, true, false, false, false, true, true);
            bool4x2 r2 = bool4x2(true, true, true, false, false, false, true, true);
            TestUtils.AreEqual(r2, a2 ^ b2);

            bool a3 = (true);
            bool4x2 b3 = bool4x2(false, false, false, true, true, false, true, false);
            bool4x2 r3 = bool4x2(true, true, true, false, false, true, false, true);
            TestUtils.AreEqual(r3, a3 ^ b3);
>>>>>>> 3082e913
        }

        [TestCompiler]
        public static void bool4x2_operator_logical_not()
        {
<<<<<<< HEAD
            bool4x2 a0 = bool4x2(true, false, true, true, false, false, false, true);
            bool4x2 r0 = bool4x2(false, true, false, false, true, true, true, false);
            TestUtils.AreEqual(!a0, r0);

            bool4x2 a1 = bool4x2(true, false, false, true, false, true, false, false);
            bool4x2 r1 = bool4x2(false, true, true, false, true, false, true, true);
            TestUtils.AreEqual(!a1, r1);

            bool4x2 a2 = bool4x2(false, false, true, true, false, false, false, false);
            bool4x2 r2 = bool4x2(true, true, false, false, true, true, true, true);
            TestUtils.AreEqual(!a2, r2);

            bool4x2 a3 = bool4x2(false, false, true, false, true, false, false, true);
            bool4x2 r3 = bool4x2(true, true, false, true, false, true, true, false);
            TestUtils.AreEqual(!a3, r3);
=======
            bool4x2 a0 = bool4x2(true, true, false, false, true, false, true, false);
            bool4x2 r0 = bool4x2(false, false, true, true, false, true, false, true);
            TestUtils.AreEqual(r0, !a0);

            bool4x2 a1 = bool4x2(true, false, false, false, true, true, false, false);
            bool4x2 r1 = bool4x2(false, true, true, true, false, false, true, true);
            TestUtils.AreEqual(r1, !a1);

            bool4x2 a2 = bool4x2(true, true, false, true, true, true, false, false);
            bool4x2 r2 = bool4x2(false, false, true, false, false, false, true, true);
            TestUtils.AreEqual(r2, !a2);

            bool4x2 a3 = bool4x2(false, false, true, false, false, true, true, false);
            bool4x2 r3 = bool4x2(true, true, false, true, true, false, false, true);
            TestUtils.AreEqual(r3, !a3);
>>>>>>> 3082e913
        }


    }
}<|MERGE_RESOLUTION|>--- conflicted
+++ resolved
@@ -18,27 +18,6 @@
         [TestCompiler]
         public static void bool4x2_operator_equal_wide_wide()
         {
-<<<<<<< HEAD
-            bool4x2 a0 = bool4x2(true, false, false, false, false, true, false, false);
-            bool4x2 b0 = bool4x2(false, true, true, false, true, false, false, false);
-            bool4x2 r0 = bool4x2(false, false, false, true, false, false, true, true);
-            TestUtils.AreEqual(a0 == b0, r0);
-
-            bool4x2 a1 = bool4x2(true, true, true, true, true, false, false, true);
-            bool4x2 b1 = bool4x2(false, false, true, false, true, false, false, true);
-            bool4x2 r1 = bool4x2(false, false, true, false, true, true, true, true);
-            TestUtils.AreEqual(a1 == b1, r1);
-
-            bool4x2 a2 = bool4x2(true, false, false, true, true, true, false, true);
-            bool4x2 b2 = bool4x2(true, true, false, false, true, true, true, false);
-            bool4x2 r2 = bool4x2(true, false, true, false, true, true, false, false);
-            TestUtils.AreEqual(a2 == b2, r2);
-
-            bool4x2 a3 = bool4x2(true, false, false, true, false, false, false, false);
-            bool4x2 b3 = bool4x2(false, false, true, false, false, false, false, true);
-            bool4x2 r3 = bool4x2(false, true, false, false, true, true, true, false);
-            TestUtils.AreEqual(a3 == b3, r3);
-=======
             bool4x2 a0 = bool4x2(true, false, true, false, false, true, false, false);
             bool4x2 b0 = bool4x2(true, false, false, false, true, false, false, true);
             bool4x2 r0 = bool4x2(true, true, false, true, false, false, true, false);
@@ -58,33 +37,11 @@
             bool4x2 b3 = bool4x2(true, true, true, true, true, false, false, false);
             bool4x2 r3 = bool4x2(true, true, false, true, true, false, true, false);
             TestUtils.AreEqual(r3, a3 == b3);
->>>>>>> 3082e913
         }
 
         [TestCompiler]
         public static void bool4x2_operator_equal_wide_scalar()
         {
-<<<<<<< HEAD
-            bool4x2 a0 = bool4x2(true, true, false, true, true, true, false, true);
-            bool b0 = (true);
-            bool4x2 r0 = bool4x2(true, true, false, true, true, true, false, true);
-            TestUtils.AreEqual(a0 == b0, r0);
-
-            bool4x2 a1 = bool4x2(true, false, false, true, true, false, true, true);
-            bool b1 = (false);
-            bool4x2 r1 = bool4x2(false, true, true, false, false, true, false, false);
-            TestUtils.AreEqual(a1 == b1, r1);
-
-            bool4x2 a2 = bool4x2(true, true, true, false, true, false, true, true);
-            bool b2 = (true);
-            bool4x2 r2 = bool4x2(true, true, true, false, true, false, true, true);
-            TestUtils.AreEqual(a2 == b2, r2);
-
-            bool4x2 a3 = bool4x2(true, true, true, false, true, false, false, true);
-            bool b3 = (false);
-            bool4x2 r3 = bool4x2(false, false, false, true, false, true, true, false);
-            TestUtils.AreEqual(a3 == b3, r3);
-=======
             bool4x2 a0 = bool4x2(false, true, false, false, false, false, true, false);
             bool b0 = (true);
             bool4x2 r0 = bool4x2(false, true, false, false, false, false, true, false);
@@ -104,33 +61,11 @@
             bool b3 = (false);
             bool4x2 r3 = bool4x2(true, true, true, true, true, false, false, true);
             TestUtils.AreEqual(r3, a3 == b3);
->>>>>>> 3082e913
         }
 
         [TestCompiler]
         public static void bool4x2_operator_equal_scalar_wide()
         {
-<<<<<<< HEAD
-            bool a0 = (true);
-            bool4x2 b0 = bool4x2(false, true, false, false, true, true, false, true);
-            bool4x2 r0 = bool4x2(false, true, false, false, true, true, false, true);
-            TestUtils.AreEqual(a0 == b0, r0);
-
-            bool a1 = (false);
-            bool4x2 b1 = bool4x2(true, true, false, false, false, true, false, false);
-            bool4x2 r1 = bool4x2(false, false, true, true, true, false, true, true);
-            TestUtils.AreEqual(a1 == b1, r1);
-
-            bool a2 = (true);
-            bool4x2 b2 = bool4x2(false, true, false, true, false, true, true, false);
-            bool4x2 r2 = bool4x2(false, true, false, true, false, true, true, false);
-            TestUtils.AreEqual(a2 == b2, r2);
-
-            bool a3 = (false);
-            bool4x2 b3 = bool4x2(true, true, false, false, true, false, true, true);
-            bool4x2 r3 = bool4x2(false, false, true, true, false, true, false, false);
-            TestUtils.AreEqual(a3 == b3, r3);
-=======
             bool a0 = (false);
             bool4x2 b0 = bool4x2(true, false, true, false, false, true, false, false);
             bool4x2 r0 = bool4x2(false, true, false, true, true, false, true, true);
@@ -150,33 +85,11 @@
             bool4x2 b3 = bool4x2(true, true, true, true, false, true, true, false);
             bool4x2 r3 = bool4x2(true, true, true, true, false, true, true, false);
             TestUtils.AreEqual(r3, a3 == b3);
->>>>>>> 3082e913
         }
 
         [TestCompiler]
         public static void bool4x2_operator_not_equal_wide_wide()
         {
-<<<<<<< HEAD
-            bool4x2 a0 = bool4x2(true, true, true, false, false, true, true, false);
-            bool4x2 b0 = bool4x2(false, false, true, true, false, false, true, true);
-            bool4x2 r0 = bool4x2(true, true, false, true, false, true, false, true);
-            TestUtils.AreEqual(a0 != b0, r0);
-
-            bool4x2 a1 = bool4x2(false, true, false, false, false, true, true, true);
-            bool4x2 b1 = bool4x2(true, false, true, true, false, true, false, true);
-            bool4x2 r1 = bool4x2(true, true, true, true, false, false, true, false);
-            TestUtils.AreEqual(a1 != b1, r1);
-
-            bool4x2 a2 = bool4x2(false, true, false, true, false, true, false, true);
-            bool4x2 b2 = bool4x2(true, false, false, false, false, false, false, false);
-            bool4x2 r2 = bool4x2(true, true, false, true, false, true, false, true);
-            TestUtils.AreEqual(a2 != b2, r2);
-
-            bool4x2 a3 = bool4x2(false, true, false, false, true, false, false, false);
-            bool4x2 b3 = bool4x2(true, false, false, true, true, true, false, true);
-            bool4x2 r3 = bool4x2(true, true, false, true, false, true, false, true);
-            TestUtils.AreEqual(a3 != b3, r3);
-=======
             bool4x2 a0 = bool4x2(true, true, true, false, false, true, false, false);
             bool4x2 b0 = bool4x2(true, false, false, false, true, false, false, false);
             bool4x2 r0 = bool4x2(false, true, true, false, true, true, false, false);
@@ -196,33 +109,11 @@
             bool4x2 b3 = bool4x2(false, false, true, false, true, false, true, false);
             bool4x2 r3 = bool4x2(true, false, true, true, true, true, false, true);
             TestUtils.AreEqual(r3, a3 != b3);
->>>>>>> 3082e913
         }
 
         [TestCompiler]
         public static void bool4x2_operator_not_equal_wide_scalar()
         {
-<<<<<<< HEAD
-            bool4x2 a0 = bool4x2(false, true, false, false, false, false, true, false);
-            bool b0 = (false);
-            bool4x2 r0 = bool4x2(false, true, false, false, false, false, true, false);
-            TestUtils.AreEqual(a0 != b0, r0);
-
-            bool4x2 a1 = bool4x2(true, false, true, true, false, true, false, true);
-            bool b1 = (false);
-            bool4x2 r1 = bool4x2(true, false, true, true, false, true, false, true);
-            TestUtils.AreEqual(a1 != b1, r1);
-
-            bool4x2 a2 = bool4x2(true, true, false, true, true, false, true, true);
-            bool b2 = (true);
-            bool4x2 r2 = bool4x2(false, false, true, false, false, true, false, false);
-            TestUtils.AreEqual(a2 != b2, r2);
-
-            bool4x2 a3 = bool4x2(false, true, true, false, true, true, true, true);
-            bool b3 = (false);
-            bool4x2 r3 = bool4x2(false, true, true, false, true, true, true, true);
-            TestUtils.AreEqual(a3 != b3, r3);
-=======
             bool4x2 a0 = bool4x2(false, true, false, true, true, false, false, false);
             bool b0 = (false);
             bool4x2 r0 = bool4x2(false, true, false, true, true, false, false, false);
@@ -242,33 +133,12 @@
             bool b3 = (false);
             bool4x2 r3 = bool4x2(true, true, true, true, false, false, true, false);
             TestUtils.AreEqual(r3, a3 != b3);
->>>>>>> 3082e913
         }
 
         [TestCompiler]
         public static void bool4x2_operator_not_equal_scalar_wide()
         {
             bool a0 = (true);
-<<<<<<< HEAD
-            bool4x2 b0 = bool4x2(true, false, false, false, false, false, false, true);
-            bool4x2 r0 = bool4x2(false, true, true, true, true, true, true, false);
-            TestUtils.AreEqual(a0 != b0, r0);
-
-            bool a1 = (false);
-            bool4x2 b1 = bool4x2(false, true, false, false, false, false, true, false);
-            bool4x2 r1 = bool4x2(false, true, false, false, false, false, true, false);
-            TestUtils.AreEqual(a1 != b1, r1);
-
-            bool a2 = (false);
-            bool4x2 b2 = bool4x2(true, false, true, false, true, true, true, false);
-            bool4x2 r2 = bool4x2(true, false, true, false, true, true, true, false);
-            TestUtils.AreEqual(a2 != b2, r2);
-
-            bool a3 = (false);
-            bool4x2 b3 = bool4x2(false, false, false, true, true, true, false, false);
-            bool4x2 r3 = bool4x2(false, false, false, true, true, true, false, false);
-            TestUtils.AreEqual(a3 != b3, r3);
-=======
             bool4x2 b0 = bool4x2(false, false, true, false, false, false, true, true);
             bool4x2 r0 = bool4x2(true, true, false, true, true, true, false, false);
             TestUtils.AreEqual(r0, a0 != b0);
@@ -287,33 +157,11 @@
             bool4x2 b3 = bool4x2(false, true, true, false, true, false, false, true);
             bool4x2 r3 = bool4x2(false, true, true, false, true, false, false, true);
             TestUtils.AreEqual(r3, a3 != b3);
->>>>>>> 3082e913
         }
 
         [TestCompiler]
         public static void bool4x2_operator_bitwise_and_wide_wide()
         {
-<<<<<<< HEAD
-            bool4x2 a0 = bool4x2(true, true, false, true, false, false, true, true);
-            bool4x2 b0 = bool4x2(false, true, false, true, true, false, false, false);
-            bool4x2 r0 = bool4x2(false, true, false, true, false, false, false, false);
-            TestUtils.AreEqual(a0 & b0, r0);
-
-            bool4x2 a1 = bool4x2(false, false, false, true, false, false, true, true);
-            bool4x2 b1 = bool4x2(true, false, true, false, true, true, true, false);
-            bool4x2 r1 = bool4x2(false, false, false, false, false, false, true, false);
-            TestUtils.AreEqual(a1 & b1, r1);
-
-            bool4x2 a2 = bool4x2(true, true, false, true, false, true, false, true);
-            bool4x2 b2 = bool4x2(true, false, false, true, false, true, true, false);
-            bool4x2 r2 = bool4x2(true, false, false, true, false, true, false, false);
-            TestUtils.AreEqual(a2 & b2, r2);
-
-            bool4x2 a3 = bool4x2(true, false, true, false, false, false, false, true);
-            bool4x2 b3 = bool4x2(false, true, true, false, true, true, false, false);
-            bool4x2 r3 = bool4x2(false, false, true, false, false, false, false, false);
-            TestUtils.AreEqual(a3 & b3, r3);
-=======
             bool4x2 a0 = bool4x2(false, false, true, true, false, false, true, true);
             bool4x2 b0 = bool4x2(false, false, true, false, true, true, false, false);
             bool4x2 r0 = bool4x2(false, false, true, false, false, false, false, false);
@@ -333,33 +181,11 @@
             bool4x2 b3 = bool4x2(true, true, true, false, false, false, true, false);
             bool4x2 r3 = bool4x2(true, false, true, false, false, false, false, false);
             TestUtils.AreEqual(r3, a3 & b3);
->>>>>>> 3082e913
         }
 
         [TestCompiler]
         public static void bool4x2_operator_bitwise_and_wide_scalar()
         {
-<<<<<<< HEAD
-            bool4x2 a0 = bool4x2(true, true, false, false, true, false, false, true);
-            bool b0 = (true);
-            bool4x2 r0 = bool4x2(true, true, false, false, true, false, false, true);
-            TestUtils.AreEqual(a0 & b0, r0);
-
-            bool4x2 a1 = bool4x2(true, false, false, false, true, true, true, true);
-            bool b1 = (true);
-            bool4x2 r1 = bool4x2(true, false, false, false, true, true, true, true);
-            TestUtils.AreEqual(a1 & b1, r1);
-
-            bool4x2 a2 = bool4x2(true, false, false, false, false, false, true, true);
-            bool b2 = (true);
-            bool4x2 r2 = bool4x2(true, false, false, false, false, false, true, true);
-            TestUtils.AreEqual(a2 & b2, r2);
-
-            bool4x2 a3 = bool4x2(true, true, false, true, false, false, false, true);
-            bool b3 = (true);
-            bool4x2 r3 = bool4x2(true, true, false, true, false, false, false, true);
-            TestUtils.AreEqual(a3 & b3, r3);
-=======
             bool4x2 a0 = bool4x2(true, false, false, true, true, false, false, false);
             bool b0 = (true);
             bool4x2 r0 = bool4x2(true, false, false, true, true, false, false, false);
@@ -379,33 +205,11 @@
             bool b3 = (false);
             bool4x2 r3 = bool4x2(false, false, false, false, false, false, false, false);
             TestUtils.AreEqual(r3, a3 & b3);
->>>>>>> 3082e913
         }
 
         [TestCompiler]
         public static void bool4x2_operator_bitwise_and_scalar_wide()
         {
-<<<<<<< HEAD
-            bool a0 = (true);
-            bool4x2 b0 = bool4x2(false, true, true, false, false, true, false, true);
-            bool4x2 r0 = bool4x2(false, true, true, false, false, true, false, true);
-            TestUtils.AreEqual(a0 & b0, r0);
-
-            bool a1 = (false);
-            bool4x2 b1 = bool4x2(false, false, false, false, false, false, true, false);
-            bool4x2 r1 = bool4x2(false, false, false, false, false, false, false, false);
-            TestUtils.AreEqual(a1 & b1, r1);
-
-            bool a2 = (true);
-            bool4x2 b2 = bool4x2(false, false, true, false, false, true, true, false);
-            bool4x2 r2 = bool4x2(false, false, true, false, false, true, true, false);
-            TestUtils.AreEqual(a2 & b2, r2);
-
-            bool a3 = (true);
-            bool4x2 b3 = bool4x2(false, true, true, false, true, true, true, false);
-            bool4x2 r3 = bool4x2(false, true, true, false, true, true, true, false);
-            TestUtils.AreEqual(a3 & b3, r3);
-=======
             bool a0 = (false);
             bool4x2 b0 = bool4x2(false, false, true, true, true, false, true, false);
             bool4x2 r0 = bool4x2(false, false, false, false, false, false, false, false);
@@ -425,33 +229,11 @@
             bool4x2 b3 = bool4x2(true, false, false, false, true, true, true, true);
             bool4x2 r3 = bool4x2(false, false, false, false, false, false, false, false);
             TestUtils.AreEqual(r3, a3 & b3);
->>>>>>> 3082e913
         }
 
         [TestCompiler]
         public static void bool4x2_operator_bitwise_or_wide_wide()
         {
-<<<<<<< HEAD
-            bool4x2 a0 = bool4x2(false, false, true, true, true, false, false, false);
-            bool4x2 b0 = bool4x2(false, true, true, true, false, false, true, true);
-            bool4x2 r0 = bool4x2(false, true, true, true, true, false, true, true);
-            TestUtils.AreEqual(a0 | b0, r0);
-
-            bool4x2 a1 = bool4x2(true, false, true, false, true, true, true, false);
-            bool4x2 b1 = bool4x2(false, false, false, true, true, true, true, true);
-            bool4x2 r1 = bool4x2(true, false, true, true, true, true, true, true);
-            TestUtils.AreEqual(a1 | b1, r1);
-
-            bool4x2 a2 = bool4x2(false, false, true, true, true, false, true, false);
-            bool4x2 b2 = bool4x2(false, true, true, true, false, false, true, false);
-            bool4x2 r2 = bool4x2(false, true, true, true, true, false, true, false);
-            TestUtils.AreEqual(a2 | b2, r2);
-
-            bool4x2 a3 = bool4x2(true, false, true, false, false, false, false, false);
-            bool4x2 b3 = bool4x2(true, true, false, false, false, true, true, false);
-            bool4x2 r3 = bool4x2(true, true, true, false, false, true, true, false);
-            TestUtils.AreEqual(a3 | b3, r3);
-=======
             bool4x2 a0 = bool4x2(true, true, true, false, true, false, true, true);
             bool4x2 b0 = bool4x2(false, false, false, false, true, true, true, false);
             bool4x2 r0 = bool4x2(true, true, true, false, true, true, true, true);
@@ -471,33 +253,11 @@
             bool4x2 b3 = bool4x2(false, true, false, false, true, true, true, true);
             bool4x2 r3 = bool4x2(true, true, false, true, true, true, true, true);
             TestUtils.AreEqual(r3, a3 | b3);
->>>>>>> 3082e913
         }
 
         [TestCompiler]
         public static void bool4x2_operator_bitwise_or_wide_scalar()
         {
-<<<<<<< HEAD
-            bool4x2 a0 = bool4x2(true, false, true, false, false, true, false, true);
-            bool b0 = (false);
-            bool4x2 r0 = bool4x2(true, false, true, false, false, true, false, true);
-            TestUtils.AreEqual(a0 | b0, r0);
-
-            bool4x2 a1 = bool4x2(true, true, true, false, false, true, true, false);
-            bool b1 = (false);
-            bool4x2 r1 = bool4x2(true, true, true, false, false, true, true, false);
-            TestUtils.AreEqual(a1 | b1, r1);
-
-            bool4x2 a2 = bool4x2(true, false, false, false, true, true, true, true);
-            bool b2 = (true);
-            bool4x2 r2 = bool4x2(true, true, true, true, true, true, true, true);
-            TestUtils.AreEqual(a2 | b2, r2);
-
-            bool4x2 a3 = bool4x2(true, false, true, false, false, false, false, false);
-            bool b3 = (true);
-            bool4x2 r3 = bool4x2(true, true, true, true, true, true, true, true);
-            TestUtils.AreEqual(a3 | b3, r3);
-=======
             bool4x2 a0 = bool4x2(true, true, false, true, true, true, true, false);
             bool b0 = (true);
             bool4x2 r0 = bool4x2(true, true, true, true, true, true, true, true);
@@ -517,37 +277,17 @@
             bool b3 = (false);
             bool4x2 r3 = bool4x2(false, false, true, true, true, true, true, true);
             TestUtils.AreEqual(r3, a3 | b3);
->>>>>>> 3082e913
         }
 
         [TestCompiler]
         public static void bool4x2_operator_bitwise_or_scalar_wide()
         {
             bool a0 = (true);
-<<<<<<< HEAD
-            bool4x2 b0 = bool4x2(true, true, false, true, true, true, false, false);
-=======
             bool4x2 b0 = bool4x2(true, true, false, false, true, true, true, false);
->>>>>>> 3082e913
             bool4x2 r0 = bool4x2(true, true, true, true, true, true, true, true);
             TestUtils.AreEqual(r0, a0 | b0);
 
             bool a1 = (false);
-<<<<<<< HEAD
-            bool4x2 b1 = bool4x2(true, false, true, true, false, false, false, false);
-            bool4x2 r1 = bool4x2(true, false, true, true, false, false, false, false);
-            TestUtils.AreEqual(a1 | b1, r1);
-
-            bool a2 = (true);
-            bool4x2 b2 = bool4x2(true, true, false, false, true, true, false, true);
-            bool4x2 r2 = bool4x2(true, true, true, true, true, true, true, true);
-            TestUtils.AreEqual(a2 | b2, r2);
-
-            bool a3 = (true);
-            bool4x2 b3 = bool4x2(false, false, true, true, false, false, true, false);
-            bool4x2 r3 = bool4x2(true, true, true, true, true, true, true, true);
-            TestUtils.AreEqual(a3 | b3, r3);
-=======
             bool4x2 b1 = bool4x2(true, true, false, true, true, false, false, false);
             bool4x2 r1 = bool4x2(true, true, false, true, true, false, false, false);
             TestUtils.AreEqual(r1, a1 | b1);
@@ -561,33 +301,11 @@
             bool4x2 b3 = bool4x2(true, false, true, true, false, true, true, false);
             bool4x2 r3 = bool4x2(true, true, true, true, true, true, true, true);
             TestUtils.AreEqual(r3, a3 | b3);
->>>>>>> 3082e913
         }
 
         [TestCompiler]
         public static void bool4x2_operator_bitwise_xor_wide_wide()
         {
-<<<<<<< HEAD
-            bool4x2 a0 = bool4x2(true, true, true, true, false, false, true, false);
-            bool4x2 b0 = bool4x2(false, false, false, false, true, true, true, false);
-            bool4x2 r0 = bool4x2(true, true, true, true, true, true, false, false);
-            TestUtils.AreEqual(a0 ^ b0, r0);
-
-            bool4x2 a1 = bool4x2(true, true, false, false, true, false, false, false);
-            bool4x2 b1 = bool4x2(true, true, false, false, false, false, true, false);
-            bool4x2 r1 = bool4x2(false, false, false, false, true, false, true, false);
-            TestUtils.AreEqual(a1 ^ b1, r1);
-
-            bool4x2 a2 = bool4x2(false, false, true, true, false, false, true, false);
-            bool4x2 b2 = bool4x2(true, true, true, false, false, false, false, false);
-            bool4x2 r2 = bool4x2(true, true, false, true, false, false, true, false);
-            TestUtils.AreEqual(a2 ^ b2, r2);
-
-            bool4x2 a3 = bool4x2(true, true, false, true, false, false, true, false);
-            bool4x2 b3 = bool4x2(false, true, true, false, false, false, true, false);
-            bool4x2 r3 = bool4x2(true, false, true, true, false, false, false, false);
-            TestUtils.AreEqual(a3 ^ b3, r3);
-=======
             bool4x2 a0 = bool4x2(true, false, false, true, false, false, false, true);
             bool4x2 b0 = bool4x2(true, true, false, true, false, true, false, true);
             bool4x2 r0 = bool4x2(false, true, false, false, false, true, false, false);
@@ -607,33 +325,11 @@
             bool4x2 b3 = bool4x2(false, true, false, true, true, false, false, true);
             bool4x2 r3 = bool4x2(true, true, false, true, false, true, true, false);
             TestUtils.AreEqual(r3, a3 ^ b3);
->>>>>>> 3082e913
         }
 
         [TestCompiler]
         public static void bool4x2_operator_bitwise_xor_wide_scalar()
         {
-<<<<<<< HEAD
-            bool4x2 a0 = bool4x2(true, true, false, false, false, true, true, true);
-            bool b0 = (true);
-            bool4x2 r0 = bool4x2(false, false, true, true, true, false, false, false);
-            TestUtils.AreEqual(a0 ^ b0, r0);
-
-            bool4x2 a1 = bool4x2(true, true, true, false, false, true, false, true);
-            bool b1 = (true);
-            bool4x2 r1 = bool4x2(false, false, false, true, true, false, true, false);
-            TestUtils.AreEqual(a1 ^ b1, r1);
-
-            bool4x2 a2 = bool4x2(false, true, false, true, true, false, true, false);
-            bool b2 = (true);
-            bool4x2 r2 = bool4x2(true, false, true, false, false, true, false, true);
-            TestUtils.AreEqual(a2 ^ b2, r2);
-
-            bool4x2 a3 = bool4x2(true, true, false, false, true, true, true, false);
-            bool b3 = (true);
-            bool4x2 r3 = bool4x2(false, false, true, true, false, false, false, true);
-            TestUtils.AreEqual(a3 ^ b3, r3);
-=======
             bool4x2 a0 = bool4x2(false, false, true, true, false, false, false, false);
             bool b0 = (false);
             bool4x2 r0 = bool4x2(false, false, true, true, false, false, false, false);
@@ -653,33 +349,12 @@
             bool b3 = (true);
             bool4x2 r3 = bool4x2(true, false, false, false, true, false, true, true);
             TestUtils.AreEqual(r3, a3 ^ b3);
->>>>>>> 3082e913
         }
 
         [TestCompiler]
         public static void bool4x2_operator_bitwise_xor_scalar_wide()
         {
             bool a0 = (true);
-<<<<<<< HEAD
-            bool4x2 b0 = bool4x2(true, false, false, false, true, true, false, true);
-            bool4x2 r0 = bool4x2(false, true, true, true, false, false, true, false);
-            TestUtils.AreEqual(a0 ^ b0, r0);
-
-            bool a1 = (true);
-            bool4x2 b1 = bool4x2(true, false, false, true, false, true, true, true);
-            bool4x2 r1 = bool4x2(false, true, true, false, true, false, false, false);
-            TestUtils.AreEqual(a1 ^ b1, r1);
-
-            bool a2 = (true);
-            bool4x2 b2 = bool4x2(true, false, false, true, false, false, true, false);
-            bool4x2 r2 = bool4x2(false, true, true, false, true, true, false, true);
-            TestUtils.AreEqual(a2 ^ b2, r2);
-
-            bool a3 = (false);
-            bool4x2 b3 = bool4x2(false, true, false, true, true, true, true, true);
-            bool4x2 r3 = bool4x2(false, true, false, true, true, true, true, true);
-            TestUtils.AreEqual(a3 ^ b3, r3);
-=======
             bool4x2 b0 = bool4x2(true, false, true, true, false, true, true, false);
             bool4x2 r0 = bool4x2(false, true, false, false, true, false, false, true);
             TestUtils.AreEqual(r0, a0 ^ b0);
@@ -698,29 +373,11 @@
             bool4x2 b3 = bool4x2(false, false, false, true, true, false, true, false);
             bool4x2 r3 = bool4x2(true, true, true, false, false, true, false, true);
             TestUtils.AreEqual(r3, a3 ^ b3);
->>>>>>> 3082e913
         }
 
         [TestCompiler]
         public static void bool4x2_operator_logical_not()
         {
-<<<<<<< HEAD
-            bool4x2 a0 = bool4x2(true, false, true, true, false, false, false, true);
-            bool4x2 r0 = bool4x2(false, true, false, false, true, true, true, false);
-            TestUtils.AreEqual(!a0, r0);
-
-            bool4x2 a1 = bool4x2(true, false, false, true, false, true, false, false);
-            bool4x2 r1 = bool4x2(false, true, true, false, true, false, true, true);
-            TestUtils.AreEqual(!a1, r1);
-
-            bool4x2 a2 = bool4x2(false, false, true, true, false, false, false, false);
-            bool4x2 r2 = bool4x2(true, true, false, false, true, true, true, true);
-            TestUtils.AreEqual(!a2, r2);
-
-            bool4x2 a3 = bool4x2(false, false, true, false, true, false, false, true);
-            bool4x2 r3 = bool4x2(true, true, false, true, false, true, true, false);
-            TestUtils.AreEqual(!a3, r3);
-=======
             bool4x2 a0 = bool4x2(true, true, false, false, true, false, true, false);
             bool4x2 r0 = bool4x2(false, false, true, true, false, true, false, true);
             TestUtils.AreEqual(r0, !a0);
@@ -736,7 +393,6 @@
             bool4x2 a3 = bool4x2(false, false, true, false, false, true, true, false);
             bool4x2 r3 = bool4x2(true, true, false, true, true, false, false, true);
             TestUtils.AreEqual(r3, !a3);
->>>>>>> 3082e913
         }
 
 
