using System;
using System.Linq;
using System.Runtime.InteropServices;
using System.Text;

namespace Unity.Mathematics.Mathematics.CodeGen
{
    class VectorGenerator
    {
        public static string Param(string original)
        {
            var last = original[original.Length - 1];
            if (Char.IsDigit(last))
                return "in " + original;
            return original;
        }

        private string m_ImplementationDirectory;
        private string m_TestDirectory;
        string m_PerformanceTestDirectory;
        private string m_BaseType;
        private string m_TypeName;
        private int m_Rows;
        private int m_Columns;
        private Features m_Features;
        private uint[] m_primes = new uint[] {  0x6E624EB7u,    0x7383ED49u,    0xDD49C23Bu,    0xEBD0D005u,            0x91475DF7u,    0x55E84827u,    0x90A285BBu,    0x5D19E1D5u,
                                                0xFAAF07DDu,    0x625C45BDu,    0xC9F27FCBu,    0x6D2523B1u,            0x6E2BF6A9u,    0xCC74B3B7u,    0x83B58237u,    0x833E3E29u,
                                                0xA9D919BFu,    0xC3EC1D97u,    0xB8B208C7u,    0x5D3ED947u,            0x4473BBB1u,    0xCBA11D5Fu,    0x685835CFu,    0xC3D32AE1u,
                                                0xB966942Fu,    0xFE9856B3u,    0xFA3A3285u,    0xAD55999Du,            0xDCDD5341u,    0x94DDD769u,    0xA1E92D39u,    0x4583C801u,
                                                0x9536A0F5u,    0xAF816615u,    0x9AF8D62Du,    0xE3600729u,            0x5F17300Du,    0x670D6809u,    0x7AF32C49u,    0xAE131389u,
                                                0x5D1B165Bu,    0x87096CD7u,    0x4C7F6DD1u,    0x4822A3E9u,            0xAAC3C25Du,    0xD21D0945u,    0x88FCAB2Du,    0x614DA60Du,
                                                0x5BA2C50Bu,    0x8C455ACBu,    0xCD266C89u,    0xF1852A33u,            0x77E35E77u,    0x863E3729u,    0xE191B035u,    0x68586FAFu,
                                                0xD4DFF6D3u,    0xCB634F4Du,    0x9B13B92Du,    0x4ABF0813u,            0x86068063u,    0xD75513F9u,    0x5AB3E8CDu,    0x676E8407u,
                                                0xB36DE767u,    0x6FCA387Du,    0xAF0F3103u,    0xE4A056C7u,            0x841D8225u,    0xC9393C7Du,    0xD42EAFA3u,    0xD9AFD06Du,
                                                0x97A65421u,    0x7809205Fu,    0x9C9F0823u,    0x5A9CA13Bu,            0xAFCDD5EFu,    0xA88D187Du,    0xCF6EBA1Du,    0x9D88E5A1u,
                                                0xEADF0775u,    0x747A9D7Bu,    0x4111F799u,    0xB5F05AF1u,            0xFD80290Bu,    0x8B65ADB7u,    0xDFF4F563u,    0x7069770Du,
                                                0xD1224537u,    0xE99ED6F3u,    0x48125549u,    0xEEE2123Bu,            0xE3AD9FE5u,    0xCE1CF8BFu,    0x7BE39F3Bu,    0xFAB9913Fu,
                                                0xB4501269u,    0xE04B89FDu,    0xDB3DE101u,    0x7B6D1B4Bu,            0x58399E77u,    0x5EAC29C9u,    0xFC6014F9u,    0x6BF6693Fu,
                                                0x9D1B1D9Bu,    0xF842F5C1u,    0xA47EC335u,    0xA477DF57u,            0xC4B1493Fu,    0xBA0966D3u,    0xAFBEE253u,    0x5B419C01u,
                                                0x515D90F5u,    0xEC9F68F3u,    0xF9EA92D5u,    0xC2FAFCB9u,            0x616E9CA1u,    0xC5C5394Bu,    0xCAE78587u,    0x7A1541C9u,
                                                0xF83BD927u,    0x6A243BCBu,    0x509B84C9u,    0x91D13847u,            0x52F7230Fu,    0xCF286E83u,    0xE121E6ADu,    0xC9CA1249u,
                                                0x69B60C81u,    0xE0EB6C25u,    0xF648BEABu,    0x6BDB2B07u,            0xEF63C699u,    0x9001903Fu,    0xA895B9CDu,    0x9D23B201u,
                                                0x4B01D3E1u,    0x7461CA0Du,    0x79725379u,    0xD6258E5Bu,            0xEE390C97u,    0x9C8A2F05u,    0x4DDC6509u,    0x7CF083CBu,
                                                0x5C4D6CEDu,    0xF9137117u,    0xE857DCE1u,    0xF62213C5u,            0x9CDAA959u,    0xAA269ABFu,    0xD54BA36Fu,    0xFD0847B9u,
                                                0x8189A683u,    0xB139D651u,    0xE7579997u,    0xEF7D56C7u,            0x66F38F0Bu,    0x624256A3u,    0x5292ADE1u,    0xD2E590E5u,
                                                0xF25BE857u,    0x9BC17CE7u,    0xC8B86851u,    0x64095221u,            0xADF428FFu,    0xA3977109u,    0x745ED837u,    0x9CDC88F5u,
                                                0xFA62D721u,    0x7E4DB1CFu,    0x68EEE0F5u,    0xBC3B0A59u,            0x816EFB5Du,    0xA24E82B7u,    0x45A22087u,    0xFC104C3Bu,
                                                0x5FFF6B19u,    0x5E6CBF3Bu,    0xB546F2A5u,    0xBBCF63E7u,            0xC53F4755u,    0x6985C229u,    0xE133B0B3u,    0xC3E0A3B9u,
                                                0xFE31134Fu,    0x712A34D7u,    0x9D77A59Bu,    0x4942CA39u,            0xB40EC62Du,    0x565ED63Fu,    0x93C30C2Bu,    0xDCAF0351u,
                                                0x6E050B01u,    0x750FDBF5u,    0x7F3DD499u,    0x52EAAEBBu,            0x4599C793u,    0x83B5E729u,    0xC267163Fu,    0x67BC9149u,
                                                0xAD7C5EC1u,    0x822A7D6Du,    0xB492BF15u,    0xD37220E3u,            0x7AA2C2BDu,    0xE16BC89Du,    0x7AA07CD3u,    0xAF642BA9u,
                                                0xA8F2213Bu,    0x9F3FDC37u,    0xAC60D0C3u,    0x9263662Fu,            0xE69626FFu,    0xBD010EEBu,    0x9CEDE1D1u,    0x43BE0B51u,
                                                0xAF836EE1u,    0xB130C137u,    0x54834775u,    0x7C022221u,            0xA2D00EDFu,    0xA8977779u,    0x9F1C739Bu,    0x4B1BD187u,
                                                0x9DF50593u,    0xF18EEB85u,    0x9E19BFC3u,    0x8196B06Fu,            0xD24EFA19u,    0x7D8048BBu,    0x713BD06Fu,    0x753AD6ADu,
                                                0xD19764C7u,    0xB5D0BF63u,    0xF9102C5Fu,    0x9881FB9Fu,            0x56A1530Du,    0x804B722Du,    0x738E50E5u,    0x4FC93C25u,
                                                0xCD0445A5u,    0xD2B90D9Bu,    0xD35C9B2Du,    0xA10D9E27u,            0x568DAAA9u,    0x7530254Fu,    0x9F090439u,    0x5E9F85C9u,
                                                0x8C4CA03Fu,    0xB8D969EDu,    0xAC5DB57Bu,    0xA91A02EDu,            0xB3C49313u,    0xF43A9ABBu,    0x84E7E01Bu,    0x8E055BE5u
        };

        private uint m_NextPrime = 0;
        private uint NextPrime()
        {
            return m_primes[m_NextPrime++ & 255]; //TODO: fix
        }

        [Flags]
        private enum Features
        {
            Arithmetic = 1 << 0,
            Shifts = 1 << 1,
            BitwiseLogic = 1 << 2,
            BitwiseComplement = 1 << 3,
            UnaryNegation = 1 << 4,
            All = Arithmetic | Shifts | BitwiseLogic | BitwiseComplement | UnaryNegation
        }

        static readonly string[] components = { "x", "y", "z", "w" };
        static readonly string[] vectorFields = { "x", "y", "z", "w" };
        static readonly string[] matrixFields = { "c0", "c1", "c2", "c3" };
        static readonly string[] shuffleComponents = { "LeftX", "LeftY", "LeftZ", "LeftW", "RightX", "RightY", "RightZ", "RightW" };

        [StructLayout(LayoutKind.Explicit)]
        internal struct UIntFloatUnion
        {
            [FieldOffset(0)]
            public uint uintValue;
            [FieldOffset(0)]
            public float floatValue;
        }

        [StructLayout(LayoutKind.Explicit)]
        internal struct ULongDoubleUnion
        {
            [FieldOffset(0)]
            public ulong ulongValue;
            [FieldOffset(0)]
            public double doubleValue;
        }

        public static uint AsUInt(float x)
        {
            UIntFloatUnion u;
            u.uintValue = 0;
            u.floatValue = x;
            return u.uintValue;
        }

        public static ulong AsULong(double x)
        {
            ULongDoubleUnion u;
            u.ulongValue = 0;
            u.doubleValue = x;
            return u.ulongValue;
        }

        public static string ToTypeName(string baseType, int rows, int columns)
        {
            string name = baseType;
            if (rows == 1 && columns > 1)
                return name + columns;  // row vector

            if (rows > 1)
                name += rows;
            if (columns > 1)
                name += "x" + columns;
            return name;
        }


        public enum VectorType { Row, Column, DontCare };
        public static string ToValueDescription(string baseType, int rows, int columns, int n, bool addRowColumnVectorPrefix = false)
        {
            string name = ToTypeName(baseType, rows, columns);

            string numStr = "";
            switch(n)
            {
                case 1:
                    numStr = baseType == "int" ? "an " : "a ";
                    break;
                case 2:
                    numStr = "two ";
                    break;
                case 3:
                    numStr = "three ";
                    break;
                case 4:
                    numStr = "four ";
                    break;
            }

            string vectorPrefix = addRowColumnVectorPrefix ? ((rows == 1) ? " row" : (columns == 1) ? " column" : "") : "";

            if(n > 1)
                return numStr + name + ((rows == 1 && columns == 1) ? " values" : (rows > 1 && columns > 1) ? " matrices" : vectorPrefix + " vectors");
            else
                return numStr + name + ((rows == 1 && columns == 1) ? " value" : (rows > 1 && columns > 1) ? " matrix" : vectorPrefix + " vector");
        }

        public static string ToTypedLiteral(string baseType, int value)
        {
            switch(baseType)
            {
                case "int":
                    return "" + value;
                case "uint":
                    return "" + value + "u";
                case "half":
                case "float":
                    return "" + value + ".0f";
                case "double":
                    return "" + value + ".0";
                default:
                    return "";
            }
        }

        private static string UpperCaseFirstLetter(string s)
        {
            return char.ToUpper(s[0]) + s.Substring(1);
        }

        private static string s_AutoGenHeader =
            "//------------------------------------------------------------------------------\n" +
            "// <auto-generated>\n" +
            "//     This code was generated by a tool.\n" +
            "//\n" +
            "//     Changes to this file may cause incorrect behavior and will be lost if\n" +
            "//     the code is regenerated.\n" +
            "// </auto-generated>\n" +
            "//------------------------------------------------------------------------------\n";

        private static void WriteFile(string filename, string text)
        {
            // Convert all tabs to spaces
            text = text.Replace("\t", "    ");
            // Normalize line endings, convert all EOL to platform EOL (and let git handle it)
            text = text.Replace("\r\n", "\n");
            text = text.Replace("\n", Environment.NewLine);

            // Generate auto generated comment
            text = s_AutoGenHeader + text;

            // Trim trailing spaces that could have come from code gen.
            char[] trim = { ' ' };
            var lines = text.Split(new string[] { Environment.NewLine }, StringSplitOptions.None);

            for (int i = 0; i < lines.Length; ++i)
            {
                lines[i] = lines[i].TrimEnd(trim);
            }

            text = string.Join(Environment.NewLine, lines);

            System.IO.File.WriteAllText(filename, text);
        }

        private void WriteMatrix()
        {
            StringBuilder str = new StringBuilder();
            GenerateMatrixImplementation(str);
            WriteFile(m_ImplementationDirectory + "/matrix.gen.cs", str.ToString());
        }

        private void WriteType(string baseType, int rows, int columns, Features features)
        {
            m_BaseType = baseType;
            m_TypeName = ToTypeName(baseType, rows, columns);
            m_Rows = rows;
            m_Columns = columns;
            m_Features = features;

            // implementation
            StringBuilder str = new StringBuilder();
            GenerateTypeImplementation(str);
            WriteFile(m_ImplementationDirectory + "/" + m_TypeName + ".gen.cs", str.ToString());


            if(m_BaseType != "half")
            {
                str = new StringBuilder();
                GenerateTypeTests(str);
                WriteFile(m_TestDirectory + "/Test" + UpperCaseFirstLetter(m_TypeName) + ".gen.cs", str.ToString());
            }
        }
        private void WriteMath()
        {
            StringBuilder str = new StringBuilder();
            GenerateMathTests(str);
            WriteFile(m_TestDirectory + "/TestMath.gen.cs", str.ToString());
        }

        public static void Write(string implementationDirectory, string testDirectory, string performanceTestDirectory)
        {
            VectorGenerator vectorGenerator = new VectorGenerator();
            vectorGenerator.m_ImplementationDirectory = implementationDirectory;
            vectorGenerator.m_TestDirectory = testDirectory;
            vectorGenerator.m_PerformanceTestDirectory = performanceTestDirectory;

            for(int rows = 1; rows <= 4; rows++)
            {
                for(int columns = 1; columns <= 4; columns++)
                {
                    if (rows == 1 && columns == 1)  // don't generate type1x1
                        continue;

                    if (columns == 1)
                        vectorGenerator.WriteType("half", rows, columns, 0);

                    if (rows == 1)  // ignore row vectors for now
                        continue;

                    vectorGenerator.WriteType("bool", rows, columns, Features.BitwiseLogic);
                    vectorGenerator.WriteType("int", rows, columns, Features.All);
                    vectorGenerator.WriteType("uint", rows, columns, Features.All);
                    vectorGenerator.WriteType("float", rows, columns, Features.Arithmetic | Features.UnaryNegation);
                    vectorGenerator.WriteType("double", rows, columns, Features.Arithmetic | Features.UnaryNegation);
                }
            }

            vectorGenerator.WriteMatrix();
            vectorGenerator.WriteMath();
            vectorGenerator.WritePerformanceTests();
        }


        private void GenerateMemberVariables(StringBuilder str)
        {
            if(m_Columns > 1)
            {
                string columnType = ToTypeName(m_BaseType, m_Rows, 1);
                for (int i = 0; i < m_Columns; i++)
                    str.AppendFormat("\t\tpublic {0} {1};\n", columnType, matrixFields[i]);
            }
            else
            {
                for (int i = 0; i < m_Rows; i++)
                {
                    if (m_Columns == 1 && m_BaseType == "bool")
                        str.Append("\t\t[MarshalAs(UnmanagedType.U1)]\n");
                    str.AppendFormat("\t\tpublic {0} {1};\n", m_BaseType, vectorFields[i]);
                }
            }
            str.Append("\n");
        }

        private void GenerateStaticFields(StringBuilder str)
        {
            if (m_BaseType == "int" || m_BaseType == "uint" || m_BaseType == "half" || m_BaseType == "float" || m_BaseType == "double")
            {
                string zeroStr = ToTypedLiteral(m_BaseType, 0);

                // identity
                if (m_Rows == m_Columns)
                {
                    string oneStr = ToTypedLiteral(m_BaseType, 1);
                    str.AppendFormat("\t\t/// <summary>{0} identity transform.</summary>\n", m_TypeName);
                    str.AppendFormat("\t\tpublic static readonly {0} identity = new {0}(", m_TypeName);
                    for (int row = 0; row < m_Rows; row++)
                    {
                        for (int column = 0; column < m_Columns; column++)
                        {
                            if (row != 0 || column != 0)
                                str.Append(", ");
                            if (row != 0 && column == 0)
                                str.Append("  ");
                            str.Append(row == column ? oneStr : zeroStr);
                        }
                    }
                    str.Append(");\n\n");
                }

                // zero
                str.AppendFormat("\t\t/// <summary>{0} zero value.</summary>\n", m_TypeName);
                str.AppendFormat("\t\tpublic static readonly {0} zero;\n", m_TypeName);
            }

            str.Append("\n");
        }

        private void GenerateDebuggerTypeProxy(StringBuilder str)
        {
            if (m_Columns > 1)
                return;

            str.Append("\t\tinternal sealed class DebuggerProxy\n");
            str.Append("\t\t{\n");
            for (int i = 0; i < m_Rows; i++)
            {
                str.AppendFormat("\t\t\tpublic {0} {1};\n", m_BaseType, vectorFields[i]);
            }

            str.AppendFormat("\t\t\tpublic DebuggerProxy({0} v)\n", m_TypeName);
            str.Append("\t\t\t{\n");
            for (int i = 0; i < m_Rows; i++)
            {
                str.AppendFormat("\t\t\t\t{0} = v.{0};\n", vectorFields[i]);
            }
            str.Append("\t\t\t}\n");
            str.Append("\t\t}\n\n");
        }

        private void GenerateConversion(StringBuilder str, StringBuilder opStr, StringBuilder mathStr, string sourceBaseType, bool isExplicit, bool isScalar)
        {
            string sourceType = isScalar ? sourceBaseType : ToTypeName(sourceBaseType, m_Rows, m_Columns);

            int fieldCount = (m_Columns > 1) ? m_Columns : m_Rows;
            string[] fields = (m_Columns > 1) ? matrixFields : vectorFields;
            string dstFieldType = (m_Columns > 1) ? ToTypeName(m_BaseType, m_Rows, 1) : m_BaseType;
            string dstTypeCategory = (m_Columns > 1) ? "matrix" : "vector";
            string plicitlyString = isExplicit ? "Explicitly" : "Implicitly";

            if (isScalar)
            {
                if(sourceBaseType != m_BaseType)
                {
                    str.AppendFormat("\t\t/// <summary>Constructs a {0} {1} from a single {2} value by converting it to {3} and assigning it to every component.</summary>\n", m_TypeName, dstTypeCategory, sourceType, m_BaseType);
                    mathStr.AppendFormat("\t\t/// <summary>Returns a {0} {1} constructed from a single {2} value by converting it to {3} and assigning it to every component.</summary>\n", m_TypeName, dstTypeCategory, sourceType, m_BaseType);
                    opStr.AppendFormat("\t\t/// <summary>{0} converts a single {1} value to a {2} {3} by converting it to {4} and assigning it to every component.</summary>\n", plicitlyString, sourceType, m_TypeName, dstTypeCategory, m_BaseType);
                }
                else
                {
                    str.AppendFormat("\t\t/// <summary>Constructs a {0} {1} from a single {2} value by assigning it to every component.</summary>\n", m_TypeName, dstTypeCategory, sourceType);
                    mathStr.AppendFormat("\t\t/// <summary>Returns a {0} {1} constructed from a single {2} value by assigning it to every component.</summary>\n", m_TypeName, dstTypeCategory, sourceType);
                    opStr.AppendFormat("\t\t/// <summary>{0} converts a single {1} value to a {2} {3} by assigning it to every component.</summary>\n", plicitlyString, sourceType, m_TypeName, dstTypeCategory);
                }
            }
            else
            {
                if (sourceBaseType != m_BaseType)
                {
                    str.AppendFormat("\t\t/// <summary>Constructs a {0} {1} from a {2} {1} by componentwise conversion.</summary>\n", m_TypeName, dstTypeCategory, sourceType);
                    mathStr.AppendFormat("\t\t/// <summary>Return a {0} {1} constructed from a {2} {1} by componentwise conversion.</summary>\n", m_TypeName, dstTypeCategory, sourceType);
                    opStr.AppendFormat("\t\t/// <summary>{0} converts a {1} {2} to a {3} {2} by componentwise conversion.</summary>\n", plicitlyString, sourceType, dstTypeCategory, m_TypeName);
                }
            }

            str.Append("\t\t[MethodImpl(MethodImplOptions.AggressiveInlining)]\n");
            str.AppendFormat("\t\tpublic {0}({1} v)\n", m_TypeName, Param(sourceType));
            str.Append("\t\t{\n");
            for(int i = 0; i < fieldCount; i++)
            {
                string rhs = "v";
                if (!isScalar)
                    rhs = rhs + "." + fields[i];
                if (isExplicit)
                {
                    if (sourceBaseType == "bool")
                    {
                        if (m_Columns > 1)
                            rhs = string.Format("math.select(new {0}({1}), new {0}({2}), {3})", dstFieldType, ToTypedLiteral(m_BaseType, 0), ToTypedLiteral(m_BaseType, 1), rhs);
                        else
                            rhs = rhs + " ? " + ToTypedLiteral(m_BaseType, 1) + " : " + ToTypedLiteral(m_BaseType, 0);
                    }

                    else
                        rhs = "(" + dstFieldType + ")" + rhs;
                }


                str.AppendFormat("\t\t\tthis.{0} = {1};\n", fields[i], rhs);
            }
            str.Append("\t\t}\n\n");

            mathStr.Append("\t\t[MethodImpl(MethodImplOptions.AggressiveInlining)]\n");
            mathStr.AppendFormat("\t\tpublic static {0} {0}({1} v) {{ return new {0}(v); }}\n\n", m_TypeName, Param(sourceType));

            opStr.Append("\t\t[MethodImpl(MethodImplOptions.AggressiveInlining)]\n");
            opStr.AppendFormat("\t\tpublic static {0} operator {1}({2} v) {{ return new {1}(v); }}\n\n", isExplicit ? "explicit" : "implicit", m_TypeName, Param(sourceType));
        }

        private void GenerateConversionConstructorsAndOperators(StringBuilder str, StringBuilder mathStr)
        {
            StringBuilder opStr = new StringBuilder();

            GenerateConversion(str, opStr, mathStr, m_BaseType, false, true);

            if (m_BaseType == "int")
            {
                GenerateConversion(str, opStr, mathStr, "bool", true, true);
                GenerateConversion(str, opStr, mathStr, "bool", true, false);
                GenerateConversion(str, opStr, mathStr, "uint", true, true);
                GenerateConversion(str, opStr, mathStr, "uint", true, false);
                GenerateConversion(str, opStr, mathStr, "float", true, true);
                GenerateConversion(str, opStr, mathStr, "float", true, false);
                GenerateConversion(str, opStr, mathStr, "double", true, true);
                GenerateConversion(str, opStr, mathStr, "double", true, false);
            }
            else if (m_BaseType == "uint")
            {
                GenerateConversion(str, opStr, mathStr, "bool", true, true);
                GenerateConversion(str, opStr, mathStr, "bool", true, false);
                GenerateConversion(str, opStr, mathStr, "int", true, true);
                GenerateConversion(str, opStr, mathStr, "int", true, false);
                GenerateConversion(str, opStr, mathStr, "float", true, true);
                GenerateConversion(str, opStr, mathStr, "float", true, false);
                GenerateConversion(str, opStr, mathStr, "double", true, true);
                GenerateConversion(str, opStr, mathStr, "double", true, false);
            }
            else if (m_BaseType == "half")
            {
                GenerateConversion(str, opStr, mathStr, "float", true, true);
                GenerateConversion(str, opStr, mathStr, "float", true, false);
                GenerateConversion(str, opStr, mathStr, "double", true, true);
                GenerateConversion(str, opStr, mathStr, "double", true, false);
            }
            else if (m_BaseType == "float")
            {
                GenerateConversion(str, opStr, mathStr, "bool", true, true);
                GenerateConversion(str, opStr, mathStr, "bool", true, false);
                GenerateConversion(str, opStr, mathStr, "int", false, true);
                GenerateConversion(str, opStr, mathStr, "int", false, false);
                GenerateConversion(str, opStr, mathStr, "uint", false, true);
                GenerateConversion(str, opStr, mathStr, "uint", false, false);
                if(m_Columns == 1)
                {
                    GenerateConversion(str, opStr, mathStr, "half", false, true);
                    GenerateConversion(str, opStr, mathStr, "half", false, false);
                }

                GenerateConversion(str, opStr, mathStr, "double", true, true);
                GenerateConversion(str, opStr, mathStr, "double", true, false);
            }
            else if (m_BaseType == "double")
            {
                GenerateConversion(str, opStr, mathStr, "bool", true, true);
                GenerateConversion(str, opStr, mathStr, "bool", true, false);
                GenerateConversion(str, opStr, mathStr, "int", false, true);
                GenerateConversion(str, opStr, mathStr, "int", false, false);
                GenerateConversion(str, opStr, mathStr, "uint", false, true);
                GenerateConversion(str, opStr, mathStr, "uint", false, false);
                if (m_Columns == 1)
                {
                    GenerateConversion(str, opStr, mathStr, "half", false, true);
                    GenerateConversion(str, opStr, mathStr, "half", false, false);
                }
                GenerateConversion(str, opStr, mathStr, "float", false, true);
                GenerateConversion(str, opStr, mathStr, "float", false, false);
            }


            str.Append("\n");
            str.Append(opStr);
            str.Append("\n");
        }

        private void GenerateTypeImplementation(StringBuilder str)
        {
            StringBuilder mathStr = new StringBuilder();

            str.Append("using System;\n");
            str.Append("using System.Runtime.CompilerServices;\n");
            if (m_Columns == 1 && m_BaseType == "bool")
                str.Append("using System.Runtime.InteropServices;\n");  // for MarshalAs
            if (m_Columns == 1)
                str.Append("using System.Diagnostics;\n");   // for DebuggerTypeProxy
            str.Append("\n");
            str.Append("#pragma warning disable 0660, 0661\n\n");
            str.Append("namespace Unity.Mathematics\n");
            str.Append("{\n");

            if (m_Columns == 1)
                str.AppendFormat("\t[DebuggerTypeProxy(typeof({0}.DebuggerProxy))]\n", m_TypeName);
            if(m_BaseType != "half")
                str.Append("\t[System.Serializable]\n");
            str.AppendFormat("\tpublic partial struct {0} : System.IEquatable<{0}>", m_TypeName);
            if (m_BaseType != "bool")
                str.Append(", IFormattable");
            str.Append("\n\t{\n");

            GenerateMemberVariables(str);

            GenerateStaticFields(str);

            GenerateConstructors(str, mathStr);

            GenerateConversionConstructorsAndOperators(str, mathStr);

            GenerateOperators(str);

            var isMatrix = m_Rows > 1 && m_Columns > 1;

            if(m_Rows == 4 && m_Columns == 4 && (m_BaseType == "float" || m_BaseType == "double"))
            {

                GenerateMulImplementation("rotate", m_BaseType, mathStr, 4, 4, 3, 1, false,
                    string.Format("Return the result of rotating a {0} vector by a {1} matrix", ToTypeName(m_BaseType, 3, 1), ToTypeName(m_BaseType, 4, 4)));
                GenerateMulImplementation("transform", m_BaseType, mathStr, 4, 4, 3, 1, true,
                    string.Format("Return the result of transforming a {0} point by a {1} matrix", ToTypeName(m_BaseType, 3, 1), ToTypeName(m_BaseType, 4, 4)));
            }

            GenerateTransposeFunction(mathStr);
            GenerateInverseFunction(mathStr);
            GenerateFastInverseFunction(mathStr);
            GenerateDeterminantFunction(mathStr);
            GenerateHashFunction(mathStr, false);
            GenerateHashFunction(mathStr, true);

            if (m_Columns == 1)
            {
                str.Append("\n\n");
                GenerateSwizzles(str);
                GenerateShuffleImplementation(mathStr);
            }


            str.Append("\n");
            GenerateIndexOperator(str, isMatrix ? IndexerMode.ByRef : IndexerMode.ByValue);

            str.Append("\n");
            GenerateEquals(str);

            str.Append("\n");
            GenerateGetHashCode(str);

            str.Append("\n");
            GenerateToStringFunction(str, false);
            if(m_BaseType != "bool")
                GenerateToStringFunction(str, true);

            GenerateDebuggerTypeProxy(str);


            // Internal members last
            if (m_Columns == 1 && m_BaseType != "half")
            {
                GenerateSelectShuffleComponentImplementation(mathStr);
            }

            str.Append("\t}\n\n");

            str.Append("\tpublic static partial class math\n");
            str.Append("\t{\n");
            str.Append(mathStr);
            str.Append("\t}\n}\n");
        }

        private void GenerateSelectShuffleComponentImplementation(StringBuilder str)
        {
            if (m_Columns > 1)
                return;

            str.Append("\t\t[MethodImpl(MethodImplOptions.AggressiveInlining)]\n");
            str.AppendFormat("\t\tinternal static {0} select_shuffle_component({1} a, {1} b, ShuffleComponent component)\n", m_BaseType, Param(m_TypeName));
            str.Append("\t\t{\n");
            str.Append("\t\t\tswitch(component)\n");
            str.Append("\t\t\t{\n");
            for(int i = 0; i < m_Rows; i++)
            {
                str.AppendFormat("\t\t\t\tcase ShuffleComponent.{0}:\n", shuffleComponents[i]);
                str.AppendFormat("\t\t\t\t\treturn a{0};\n", m_Rows > 1 ? "." + vectorFields[i] : "");
            }
            for (int i = 0; i < m_Rows; i++)
            {
                str.AppendFormat("\t\t\t\tcase ShuffleComponent.{0}:\n", shuffleComponents[i + 4]);
                str.AppendFormat("\t\t\t\t\treturn b{0};\n", m_Rows > 1 ? "." + vectorFields[i] : "");
            }
            str.Append("\t\t\t\tdefault:\n");
            str.Append("\t\t\t\t\tthrow new System.ArgumentException(\"Invalid shuffle component: \" + component);\n");
            str.Append("\t\t\t}\n");
            str.Append("\t\t}\n\n");
        }

        private void GenerateShuffleImplementation(StringBuilder str)
        {
            if (m_Columns > 1 || m_BaseType == "half")
                return;

            for (int resultComponents = 1; resultComponents <= 4; resultComponents++)
            {
                string resultType = ToTypeName(m_BaseType, resultComponents, 1);

                str.AppendFormat("\t\t/// <summary>Returns the result of specified shuffling of the components from {0} into {1}.</summary>\n",
                    ToValueDescription(m_BaseType, m_Rows, m_Columns, 2), ToValueDescription(m_BaseType, resultComponents, m_Columns, 1));
                str.Append("\t\t[MethodImpl(MethodImplOptions.AggressiveInlining)]\n");
                str.AppendFormat("\t\tpublic static {0} shuffle({1} a, {2} b", resultType, Param(m_TypeName), Param(m_TypeName));
                for(int i = 0; i < resultComponents; i++)
                {
                    str.AppendFormat(", ShuffleComponent {0}", vectorFields[i]);
                }
                str.Append(")\n");
                str.Append("\t\t{\n");

                if(resultComponents != 1)
                    str.AppendFormat("\t\t\treturn {0}(\n", resultType);
                else
                    str.AppendFormat("\t\t\treturn ", resultType);

                for(int i = 0; i < resultComponents; i++)
                {
                    if (resultComponents != 1)
                        str.Append("\t\t\t\t");

                    str.AppendFormat("select_shuffle_component(a, b, {0})", vectorFields[i]);
                    if(i != resultComponents - 1)
                        str.Append(",\n");
                }

                if (resultComponents != 1)
                    str.Append(");\n");
                else
                    str.Append(";\n");

                str.Append("\t\t}\n\n");
            }
        }

        private void GenerateMulImplementation(string name, string baseType, StringBuilder str, int lhsRows, int lhsColumns, int rhsRows, int rhsColumns, bool doTranslation, string desc)
        {
            // mul(a,b): if a is vector it is treated as a row vector. if b is a vector it is treaded as a column vector.
            bool isResultRowVector = (lhsRows == 1 && lhsColumns > 1);
            int resultRows = (lhsColumns != rhsRows) ? rhsRows : lhsRows;
            string resultType = ToTypeName(baseType, resultRows, rhsColumns);
            string lhsType = ToTypeName(baseType, lhsRows, lhsColumns);
            string rhsType = ToTypeName(baseType, rhsRows, rhsColumns);

            bool isScalarResult = (resultRows == 1 && rhsColumns == 1);
            bool needsSwizzle = (resultRows != lhsRows);
            if(desc == "")
            {
                str.AppendFormat("\t\t/// <summary>Returns the {0} result of a matrix multiplication between {1} and {2}.</summary>\n",
                    ToValueDescription(baseType, resultRows, rhsColumns, 0, true),
                    ToValueDescription(baseType, lhsRows, lhsColumns, 1, true),
                    ToValueDescription(baseType, rhsRows, rhsColumns, 1, true));
            }
            else
            {
                str.AppendFormat("\t\t/// <summary>{0}</summary>\n", desc);
            }

            str.Append("\t\t[MethodImpl(MethodImplOptions.AggressiveInlining)]\n");
            str.AppendFormat("\t\tpublic static {1} {0}({2} a, {3} b)\n", name, resultType, Param(lhsType), Param(rhsType));
            str.Append("\t\t{\n");

            str.Append("\t\t\treturn ");

            bool needsParen = rhsColumns > 1 || needsSwizzle;

            if (rhsColumns > 1)
                str.Append(resultType);
            if (needsParen)
                str.Append("(");

            for (int i = 0; i < rhsColumns; i++)
            {
                if (i > 0 || rhsColumns > 1)
                    str.Append("\n\t\t\t\t");
                for (int j = 0; j < lhsColumns; j++)
                {
                    if(j < rhsRows || doTranslation)
                    {
                        if (j != 0)
                            str.Append(" + ");

                        if (lhsRows == 1 && lhsColumns == 1)
                            str.Append("a");
                        else if (lhsRows == 1 || lhsColumns == 1)
                            str.Append("a." + vectorFields[j]);
                        else
                            str.Append("a." + matrixFields[j]);

                        if(j < rhsRows)
                        {
                            str.Append(" * ");

                            if (rhsRows == 1 && rhsColumns == 1)
                                str.Append("b");
                            else if (rhsRows == 1 || rhsColumns == 1)
                                str.Append("b." + vectorFields[j]);
                            else
                                str.Append("b." + matrixFields[i] + "." + vectorFields[j]);
                        }
                    }

                }

                if (i != rhsColumns - 1)
                    str.Append(",");
            }
            if (needsParen)
                str.Append(")");
            if (needsSwizzle)
                str.Append("." + GenerateComponentRangeString(0, resultRows));

            str.Append(";\n");
            str.Append("\t\t}\n\n");
        }

        private void GenerateMulImplementations(string baseType, StringBuilder str)
        {
            // typenxk = mul(typenxm, typemxk)
            for(int n = 1; n <= 4; n++)
            {
                for(int m = 1; m <= 4; m++)
                {
                    for(int k = 1; k <= 4; k++)
                    {
                        // mul(a,b): if a is vector it is treated as a row vector. if b is a vector it is treaded as a column vector.

                        if (n > 1 && m == 1)
                            continue;   // lhs cannot be column vector
                        if (m == 1 && k > 1)
                            continue;   // rhs cannot be row vector

                        GenerateMulImplementation("mul", baseType, str, n, m, m, k, false, "");
                    }
                }
            }
        }

        private void GenerateMatrixImplementation(StringBuilder str)
        {
            str.Append("using System;\n");
            str.Append("using System.Runtime.CompilerServices;\n");
            str.Append("\n");
            str.Append("namespace Unity.Mathematics\n");
            str.Append("{\n");
            str.Append("\tpartial class math\n");
            str.Append("\t{\n");

            GenerateMulImplementations("float", str);
            GenerateMulImplementations("double", str);
            GenerateMulImplementations("int", str);
            GenerateMulImplementations("uint", str);

            str.Append("\t}\n");
            str.Append("}\n");
        }

        private string GenerateComponentRangeString(int componentIndex, int numComponents)
        {
            string result = "";
            for(int i = 0; i < numComponents; i++)
            {
                result += components[componentIndex + i];
            }
            return result;
        }

        // Generate constructor and static constructor with a given component partitioning of input parameters
        private void GenerateVectorConstructor(int numComponents, int numParameters, int[] parameterComponents, StringBuilder constructorStr, StringBuilder mathStr)
        {
            // Generate signatures
            string dstTypeCategory = (m_Columns > 1) ? "matrix" : "vector";

            StringBuilder descriptionStr = new StringBuilder();
            {
                int idx = 0;
                bool first = true;
                while(true)
                {
                    int paramComponents = parameterComponents[idx];
                    string paramType = ToTypeName(m_BaseType, paramComponents, 1);

                    int n = 1;
                    while(idx + 1 < numParameters && parameterComponents[idx + 1] == paramComponents)
                    {
                        n++;
                        idx++;
                    }
                    idx++;

                    bool last = (idx == numParameters);
                    if (!first)
                        descriptionStr.Append(last ? " and " : ", ");

                    descriptionStr.Append(ToValueDescription(m_BaseType, paramComponents, 1, n));
                    if (last)
                        break;
                    first = false;
                }
            }


            constructorStr.AppendFormat("\t\t/// <summary>Constructs a {0} {1} from {2}.</summary>\n", m_TypeName, dstTypeCategory, descriptionStr.ToString());
            constructorStr.Append("\t\t[MethodImpl(MethodImplOptions.AggressiveInlining)]\n");
            constructorStr.Append("\t\tpublic ");
            constructorStr.Append(m_TypeName);
            constructorStr.Append("(");

            mathStr.AppendFormat("\t\t/// <summary>Returns a {0} {1} constructed from {2}.</summary>\n", m_TypeName, dstTypeCategory, descriptionStr.ToString());
            mathStr.Append("\t\t[MethodImpl(MethodImplOptions.AggressiveInlining)]\n");
            mathStr.Append("\t\tpublic static ");
            mathStr.Append(m_TypeName);
            mathStr.Append(" ");
            mathStr.Append(m_TypeName);
            mathStr.Append("(");

            int componentIndex = 0;
            for (int i = 0; i < numParameters; i++)
            {
                if (i != 0)
                {
                    constructorStr.Append(", ");
                    mathStr.Append(", ");
                }

                int paramComponents = parameterComponents[i];
                string paramType = ToTypeName(m_BaseType, paramComponents, 1);
                string componentString = GenerateComponentRangeString(componentIndex, paramComponents);

                constructorStr.Append(paramType);
                constructorStr.Append(" ");
                constructorStr.Append(componentString);
                mathStr.Append(paramType);
                mathStr.Append(" ");
                mathStr.Append(componentString);
                componentIndex += paramComponents;
            }
            constructorStr.Append(")\n");
            mathStr.Append(")");

            // Generate function bodies
            constructorStr.Append("\t\t{ ");
            mathStr.Append(" { return new ");
            mathStr.Append(m_TypeName);
            mathStr.Append("(");

            componentIndex = 0;
            for (int i = 0; i < numParameters; i++)
            {
                int paramComponents = parameterComponents[i];
                string componentString = GenerateComponentRangeString(componentIndex, paramComponents);
                for (int j = 0; j < paramComponents; j++)
                {
                    constructorStr.Append("\n\t\t\tthis.");
                    constructorStr.Append(components[componentIndex]);
                    constructorStr.Append(" = ");
                    constructorStr.Append(componentString);
                    if (paramComponents > 1)
                    {
                        constructorStr.Append(".");
                        constructorStr.Append(components[j]);
                    }
                    constructorStr.Append(";");
                    componentIndex++;
                }

                if (i != 0)
                {
                    mathStr.Append(", ");
                }
                mathStr.Append(componentString);
            }

            constructorStr.Append("\n\t\t}\n\n");
            mathStr.Append("); }\n\n");
        }

        // Recursively generate all constructor variants with every possibly partition or the components
        private void GenerateVectorConstructors(int numRemainingComponents, int numComponents, int numParameters, int[] parameterComponents, StringBuilder constructorStr, StringBuilder mathStr)
        {
            if (numRemainingComponents == 0)
            {
                GenerateVectorConstructor(numComponents, numParameters, parameterComponents, constructorStr, mathStr);
            }

            for(int i = 1; i <= numRemainingComponents; i++)
            {
                parameterComponents[numParameters] = i;
                GenerateVectorConstructors(numRemainingComponents - i, numComponents, numParameters + 1, parameterComponents, constructorStr, mathStr);
            }
        }

        public void GenerateMatrixColumnConstructor(StringBuilder constructorStr, StringBuilder mathStr)
        {
            // Generate signatures
            string columnType = ToTypeName(m_BaseType, m_Rows, 1);
            string columnDescription = ToValueDescription(m_BaseType, m_Rows, 1, m_Columns);
            constructorStr.AppendFormat("\t\t/// <summary>Constructs a {0} matrix from {1}.</summary>\n", m_TypeName, columnDescription);
            constructorStr.Append("\t\t[MethodImpl(MethodImplOptions.AggressiveInlining)]\n");
            constructorStr.Append("\t\tpublic ");
            constructorStr.Append(m_TypeName);
            constructorStr.Append("(");

            mathStr.AppendFormat("\t\t/// <summary>Returns a {0} matrix constructed from {1}.</summary>\n", m_TypeName, columnDescription);
            mathStr.Append("\t\t[MethodImpl(MethodImplOptions.AggressiveInlining)]\n");
            mathStr.Append("\t\tpublic static ");
            mathStr.Append(m_TypeName);
            mathStr.Append(" ");
            mathStr.Append(m_TypeName);
            mathStr.Append("(");

            for (int column = 0; column < m_Columns; column++)
            {
                if (column != 0)
                {
                    constructorStr.Append(", ");
                    mathStr.Append(", ");
                }

                constructorStr.Append(Param(columnType));
                constructorStr.Append(" ");
                constructorStr.Append(matrixFields[column]);
                mathStr.Append(Param(columnType));
                mathStr.Append(" ");
                mathStr.Append(matrixFields[column]);
            }
            constructorStr.Append(")\n");
            mathStr.Append(")");

            // Generate function bodies
            constructorStr.Append("\t\t{ ");
            mathStr.Append(" { return new ");
            mathStr.Append(m_TypeName);
            mathStr.Append("(");

            for (int column = 0; column < m_Columns; column++)
            {
                constructorStr.Append("\n\t\t\tthis.");
                constructorStr.Append(matrixFields[column]);
                constructorStr.Append(" = ");
                constructorStr.Append(matrixFields[column]);
                constructorStr.Append(";");

                if (column != 0)
                {
                    mathStr.Append(", ");
                }
                mathStr.Append(matrixFields[column]);
            }

            constructorStr.Append("\n\t\t}\n\n");
            mathStr.Append("); }\n\n");
        }

        public void GenerateMatrixRowConstructor(StringBuilder constructorStr, StringBuilder mathStr)
        {
            // Generate signatures
            constructorStr.AppendFormat("\t\t/// <summary>Constructs a {0} matrix from {1} {2} values given in row-major order.</summary>\n", m_TypeName, m_Rows * m_Columns, m_BaseType);
            constructorStr.Append("\t\t[MethodImpl(MethodImplOptions.AggressiveInlining)]\n");
            constructorStr.Append("\t\tpublic ");
            constructorStr.Append(m_TypeName);
            constructorStr.Append("(");
            mathStr.AppendFormat("\t\t/// <summary>Returns a {0} matrix constructed from from {1} {2} values given in row-major order.</summary>\n", m_TypeName, m_Rows * m_Columns, m_BaseType);
            mathStr.Append("\t\t[MethodImpl(MethodImplOptions.AggressiveInlining)]\n");
            mathStr.Append("\t\tpublic static ");
            mathStr.Append(m_TypeName);
            mathStr.Append(" ");
            mathStr.Append(m_TypeName);
            mathStr.Append("(");
            string indent0 = new string(' ', m_TypeName.Length + 16);
            string indent1 = new string(' ', m_TypeName.Length*2 + 24);
            string indent2 = new string(' ', m_TypeName.Length + 24);

            for (int row = 0; row < m_Rows; row++)
            {
                if(row != 0)
                {
                    constructorStr.Append(indent0);
                    mathStr.Append(indent1);
                }
                for (int column = 0; column < m_Columns; column++)
                {
                    string paramName = "m" + row + column;
                    constructorStr.Append(m_BaseType);
                    constructorStr.Append(" ");
                    constructorStr.Append(paramName);
                    mathStr.Append(m_BaseType);
                    mathStr.Append(" ");
                    mathStr.Append(paramName);

                    //string separator = (row == m_Rows - 1) ? (column == m_Columns - 1) ? "," : ", " : ", ";
                    string separator = (column == m_Columns - 1) ? (row == m_Rows - 1) ? ")\n" : ",\n" : ", ";
                    constructorStr.Append(separator);
                    mathStr.Append(separator);
                }
            }

            string columnType = ToTypeName(m_BaseType, m_Rows, 1);

            // constructor body
            constructorStr.Append("\t\t{ ");
            for (int column = 0; column < m_Columns; column++)
            {
                constructorStr.AppendFormat("\n\t\t\tthis.{0} = new {1}(", matrixFields[column], columnType);

                for (int row = 0; row < m_Rows; row++)
                {
                    constructorStr.Append("m" + row + column);

                    if (row != m_Rows - 1)
                    {
                        constructorStr.Append(", ");
                    }
                }

                constructorStr.Append(");");
            }
            constructorStr.Append("\n\t\t}\n\n");

            // static constructor body
            mathStr.AppendFormat("\t\t{{\n\t\t\treturn new {0}(", m_TypeName);
            for (int row = 0; row < m_Rows; row++)
            {
                if (row != 0)
                {
                    mathStr.Append(indent2);
                }
                for (int column = 0; column < m_Columns; column++)
                {
                    string paramName = "m" + row + column;
                    mathStr.Append(paramName);

                    //string separator = (row == m_Rows - 1) ? (column == m_Columns - 1) ? "," : ", " : ", ";
                    string separator = (column == m_Columns - 1) ? (row == m_Rows - 1) ? ");" : ",\n" : ", ";
                    mathStr.Append(separator);
                }
            }
            mathStr.Append("\n\t\t}\n\n");
        }

        public void GenerateMatrixConstructors(StringBuilder constructorStr, StringBuilder mathStr)
        {
            GenerateMatrixColumnConstructor(constructorStr, mathStr);
            GenerateMatrixRowConstructor(constructorStr, mathStr);
        }

        public void GenerateConstructors(StringBuilder constructorStr, StringBuilder mathStr)
        {
            if(m_Columns == 1)
            {
                int[] parameterComponenets = new int[4];
                GenerateVectorConstructors(m_Rows, m_Rows, 0, parameterComponenets, constructorStr, mathStr);
            }
            else
            {
                GenerateMatrixConstructors(constructorStr, mathStr);
            }
        }

        public void GenerateOperators(StringBuilder str)
        {
            string resultType = m_BaseType;
            string resultBoolType = "bool";

            if (0 != (m_Features & Features.Arithmetic))
            {
                GenerateBinaryOperator(m_Rows, m_Columns, "*", resultType, str, "multiplication");

                GenerateBinaryOperator(m_Rows, m_Columns, "+", resultType, str, "addition");

                GenerateBinaryOperator(m_Rows, m_Columns, "-", resultType, str, "subtraction");

                GenerateBinaryOperator(m_Rows, m_Columns, "/", resultType, str, "division");

                GenerateBinaryOperator(m_Rows, m_Columns, "%", resultType, str, "modulus");

                GenerateUnaryOperator("++", str, "increment");

                GenerateUnaryOperator("--", str, "decrement");

                GenerateBinaryOperator(m_Rows, m_Columns, "<", resultBoolType, str, "less than");
                GenerateBinaryOperator(m_Rows, m_Columns, "<=", resultBoolType, str, "less or equal");

                GenerateBinaryOperator(m_Rows, m_Columns, ">", resultBoolType, str, "greater than");
                GenerateBinaryOperator(m_Rows, m_Columns, ">=", resultBoolType, str, "greater or equal");
            }

            if (0 != (m_Features & Features.UnaryNegation))
            {
                GenerateUnaryOperator("-", str, "unary minus");
                GenerateUnaryOperator("+", str, "unary plus");
            }

            if (0 != (m_Features & Features.Shifts))
            {
                GenerateShiftOperator(m_Rows, "<<", resultType, str, "left shift");
                GenerateShiftOperator(m_Rows, ">>", resultType, str, "right shift");
            }

            GenerateBinaryOperator(m_Rows, m_Columns, "==", resultBoolType, str, "equality");
            GenerateBinaryOperator(m_Rows, m_Columns, "!=", resultBoolType, str, "not equal");

            if (0 != (m_Features & Features.BitwiseComplement))
            {
                GenerateUnaryOperator("~", str, "bitwise not");
            }

            if(m_BaseType == "bool")
            {
                GenerateUnaryOperator("!", str, "not");
            }

            if (0 != (m_Features & Features.BitwiseLogic))
            {
                GenerateBinaryOperator(m_Rows, m_Columns, "&", resultType, str, "bitwise and");
                GenerateBinaryOperator(m_Rows, m_Columns, "|", resultType, str, "bitwise or");
                GenerateBinaryOperator(m_Rows, m_Columns, "^", resultType, str, "bitwise exclusive or");

            }
        }

        private void GeneratePrimeUIntVector(StringBuilder str, int n)
        {
            str.AppendFormat("uint{0}(", n);
            for (int row = 0; row < n; row++)
            {
                if (row != 0)
                    str.Append(", ");
                str.AppendFormat("0x{0:X}u", NextPrime());
            }
            str.Append(")");
        }

        public void GenerateTransposeFunction(StringBuilder str)
        {
            if (m_Columns == 1 || m_Rows == 1)
                return;

            string resultType = ToTypeName(m_BaseType, m_Columns, m_Rows);
            str.AppendFormat("\t\t/// <summary>Return the {0} transpose of a {1} matrix.</summary>\n", resultType, m_TypeName);
            str.Append("\t\t[MethodImpl(MethodImplOptions.AggressiveInlining)]\n");
            str.AppendFormat("\t\tpublic static {0} transpose({1} v)\n", resultType, Param(m_TypeName));
            str.Append("\t\t{\n");

            str.AppendFormat("\t\t\treturn {0}(\n", resultType);
            for(int i = 0; i < m_Columns; i++)
            {
                str.Append("\t\t\t\t");
                for(int j = 0; j < m_Rows; j++)
                {
                    if (j != 0)
                        str.Append(", ");
                    str.AppendFormat("v.c{0}.{1}", i, vectorFields[j]);
                }
                if(i != m_Columns - 1)
                    str.Append(",\n");
            }

            str.Append(");\n");
            str.Append("\t\t}\n\n");
        }

        public void GenerateInverseFunction(StringBuilder str)
        {
            if (m_Rows != m_Columns || m_Rows == 1)
                return;

            if (m_BaseType != "float" && m_BaseType != "double")
                return;

            string oneStr = ToTypedLiteral(m_BaseType, 1);

            if(m_Rows == 2)
            {
                str.AppendFormat(
                    @"        /// <summary>Returns the {0}2x2 full inverse of a {0}2x2 matrix.</summary>
        [MethodImpl(MethodImplOptions.AggressiveInlining)]
        public static {0}2x2 inverse(in {0}2x2 m)
        {{
            {0} a = m.c0.x;
            {0} b = m.c1.x;
            {0} c = m.c0.y;
            {0} d = m.c1.y;

            {0} det = a * d - b * c;

            return {0}2x2(d, -b, -c, a) * ({1} / det);
        }}

",
                    m_BaseType, oneStr);
            }
            else if(m_Rows == 3)
            {
                str.AppendFormat(
                    @"        /// <summary>Returns the {0}3x3 full inverse of a {0}3x3 matrix.</summary>
        public static {0}3x3 inverse(in {0}3x3 m)
        {{
            {0}3 c0 = m.c0;
            {0}3 c1 = m.c1;
            {0}3 c2 = m.c2;

            {0}3 t0 = {0}3(c1.x, c2.x, c0.x);
            {0}3 t1 = {0}3(c1.y, c2.y, c0.y);
            {0}3 t2 = {0}3(c1.z, c2.z, c0.z);

            {0}3 m0 = t1 * t2.yzx - t1.yzx * t2;
            {0}3 m1 = t0.yzx * t2 - t0 * t2.yzx;
            {0}3 m2 = t0 * t1.yzx - t0.yzx * t1;

            {0} rcpDet = {1} / csum(t0.zxy * m0);
            return {0}3x3(m0, m1, m2) * rcpDet;
        }}

",
                m_BaseType, oneStr);
            }
            else if(m_Rows == 4)
            {
                str.AppendFormat(
                    @"        /// <summary>Returns the {0}4x4 full inverse of a {0}4x4 matrix.</summary>
        public static {0}4x4 inverse(in {0}4x4 m)
        {{
            {0}4 c0 = m.c0;
            {0}4 c1 = m.c1;
            {0}4 c2 = m.c2;
            {0}4 c3 = m.c3;

            {0}4 r0y_r1y_r0x_r1x = movelh(c1, c0);
            {0}4 r0z_r1z_r0w_r1w = movelh(c2, c3);
            {0}4 r2y_r3y_r2x_r3x = movehl(c0, c1);
            {0}4 r2z_r3z_r2w_r3w = movehl(c3, c2);

            {0}4 r1y_r2y_r1x_r2x = shuffle(c1, c0, ShuffleComponent.LeftY, ShuffleComponent.LeftZ, ShuffleComponent.RightY, ShuffleComponent.RightZ);
            {0}4 r1z_r2z_r1w_r2w = shuffle(c2, c3, ShuffleComponent.LeftY, ShuffleComponent.LeftZ, ShuffleComponent.RightY, ShuffleComponent.RightZ);
            {0}4 r3y_r0y_r3x_r0x = shuffle(c1, c0, ShuffleComponent.LeftW, ShuffleComponent.LeftX, ShuffleComponent.RightW, ShuffleComponent.RightX);
            {0}4 r3z_r0z_r3w_r0w = shuffle(c2, c3, ShuffleComponent.LeftW, ShuffleComponent.LeftX, ShuffleComponent.RightW, ShuffleComponent.RightX);

            {0}4 r0_wzyx = shuffle(r0z_r1z_r0w_r1w, r0y_r1y_r0x_r1x, ShuffleComponent.LeftZ, ShuffleComponent.LeftX, ShuffleComponent.RightX, ShuffleComponent.RightZ);
            {0}4 r1_wzyx = shuffle(r0z_r1z_r0w_r1w, r0y_r1y_r0x_r1x, ShuffleComponent.LeftW, ShuffleComponent.LeftY, ShuffleComponent.RightY, ShuffleComponent.RightW);
            {0}4 r2_wzyx = shuffle(r2z_r3z_r2w_r3w, r2y_r3y_r2x_r3x, ShuffleComponent.LeftZ, ShuffleComponent.LeftX, ShuffleComponent.RightX, ShuffleComponent.RightZ);
            {0}4 r3_wzyx = shuffle(r2z_r3z_r2w_r3w, r2y_r3y_r2x_r3x, ShuffleComponent.LeftW, ShuffleComponent.LeftY, ShuffleComponent.RightY, ShuffleComponent.RightW);
            {0}4 r0_xyzw = shuffle(r0y_r1y_r0x_r1x, r0z_r1z_r0w_r1w, ShuffleComponent.LeftZ, ShuffleComponent.LeftX, ShuffleComponent.RightX, ShuffleComponent.RightZ);

            // Calculate remaining inner term pairs. inner terms have zw=-xy, so we only have to calculate xy and can pack two pairs per vector.
            {0}4 inner12_23 = r1y_r2y_r1x_r2x * r2z_r3z_r2w_r3w - r1z_r2z_r1w_r2w * r2y_r3y_r2x_r3x;
            {0}4 inner02_13 = r0y_r1y_r0x_r1x * r2z_r3z_r2w_r3w - r0z_r1z_r0w_r1w * r2y_r3y_r2x_r3x;
            {0}4 inner30_01 = r3z_r0z_r3w_r0w * r0y_r1y_r0x_r1x - r3y_r0y_r3x_r0x * r0z_r1z_r0w_r1w;

            // Expand inner terms back to 4 components. zw signs still need to be flipped
            {0}4 inner12 = shuffle(inner12_23, inner12_23, ShuffleComponent.LeftX, ShuffleComponent.LeftZ, ShuffleComponent.RightZ, ShuffleComponent.RightX);
            {0}4 inner23 = shuffle(inner12_23, inner12_23, ShuffleComponent.LeftY, ShuffleComponent.LeftW, ShuffleComponent.RightW, ShuffleComponent.RightY);

            {0}4 inner02 = shuffle(inner02_13, inner02_13, ShuffleComponent.LeftX, ShuffleComponent.LeftZ, ShuffleComponent.RightZ, ShuffleComponent.RightX);
            {0}4 inner13 = shuffle(inner02_13, inner02_13, ShuffleComponent.LeftY, ShuffleComponent.LeftW, ShuffleComponent.RightW, ShuffleComponent.RightY);

            // Calculate minors
            {0}4 minors0 = r3_wzyx * inner12 - r2_wzyx * inner13 + r1_wzyx * inner23;

            {0}4 denom = r0_xyzw * minors0;

            // Horizontal sum of denominator. Free sign flip of z and w compensates for missing flip in inner terms.
            denom = denom + shuffle(denom, denom, ShuffleComponent.LeftY, ShuffleComponent.LeftX, ShuffleComponent.RightW, ShuffleComponent.RightZ);   // x+y		x+y			z+w			z+w
            denom = denom - shuffle(denom, denom, ShuffleComponent.LeftZ, ShuffleComponent.LeftZ, ShuffleComponent.RightX, ShuffleComponent.RightX);   // x+y-z-w  x+y-z-w		z+w-x-y		z+w-x-y

            {0}4 rcp_denom_ppnn = {0}4({1}) / denom;
            {0}4x4 res;
            res.c0 = minors0 * rcp_denom_ppnn;

            {0}4 inner30 = shuffle(inner30_01, inner30_01, ShuffleComponent.LeftX, ShuffleComponent.LeftZ, ShuffleComponent.RightZ, ShuffleComponent.RightX);
            {0}4 inner01 = shuffle(inner30_01, inner30_01, ShuffleComponent.LeftY, ShuffleComponent.LeftW, ShuffleComponent.RightW, ShuffleComponent.RightY);

            {0}4 minors1 = r2_wzyx * inner30 - r0_wzyx * inner23 - r3_wzyx * inner02;
            res.c1 = minors1 * rcp_denom_ppnn;

            {0}4 minors2 = r0_wzyx * inner13 - r1_wzyx * inner30 - r3_wzyx * inner01;
            res.c2 = minors2 * rcp_denom_ppnn;

            {0}4 minors3 = r1_wzyx * inner02 - r0_wzyx * inner12 + r2_wzyx * inner01;
            res.c3 = minors3 * rcp_denom_ppnn;
            return res;
        }}

",
                    m_BaseType, oneStr);
            }

        }

        public void GenerateFastInverseFunction(StringBuilder str)
        {
            if (m_BaseType != "float" && m_BaseType != "double")
                return;

            string zeroStr = ToTypedLiteral(m_BaseType, 0);
            string oneStr = ToTypedLiteral(m_BaseType, 1);

            if(m_Columns == 4 && m_Rows == 3)
            {
                str.AppendFormat(
                    @"        // Fast matrix inverse for rigid transforms (Orthonormal basis and translation)
        public static {0}3x4 fastinverse(in {0}3x4 m)
        {{
            {0}3 c0 = m.c0;
            {0}3 c1 = m.c1;
            {0}3 c2 = m.c2;
            {0}3 pos = m.c3;

            {0}3 r0 = {0}3(c0.x, c1.x, c2.x);
            {0}3 r1 = {0}3(c0.y, c1.y, c2.y);
            {0}3 r2 = {0}3(c0.z, c1.z, c2.z);

            pos = -(r0 * pos.x + r1 * pos.y + r2 * pos.z);

            return {0}3x4(r0, r1, r2, pos);
        }}

",
                    m_BaseType);

            } else if(m_Columns == 4 && m_Rows == 4)
            {
                str.AppendFormat(
                    @"        // Fast matrix inverse for rigid transforms (Orthonormal basis and translation)
        public static {0}4x4 fastinverse(in {0}4x4 m)
        {{
            {0}4 c0 = m.c0;
            {0}4 c1 = m.c1;
            {0}4 c2 = m.c2;
            {0}4 pos = m.c3;

            {0}4 zero = {0}4(0);

            {0}4 t0 = unpacklo(c0, c2);
            {0}4 t1 = unpacklo(c1, zero);
            {0}4 t2 = unpackhi(c0, c2);
            {0}4 t3 = unpackhi(c1, zero);

            {0}4 r0 = unpacklo(t0, t1);
            {0}4 r1 = unpackhi(t0, t1);
            {0}4 r2 = unpacklo(t2, t3);

            pos = -(r0 * pos.x + r1 * pos.y + r2 * pos.z);
            pos.w = 1.0f;

            return {0}4x4(r0, r1, r2, pos);
        }}

",
                    m_BaseType, zeroStr, oneStr);
            }

        }


        public void GenerateDeterminantFunction(StringBuilder str)
        {
            if (m_Rows != m_Columns || m_Rows == 1)
                return;

            if (m_BaseType != "float" && m_BaseType != "double" && m_BaseType != "int")
                return;

            if (m_Rows == 2)
            {
                str.AppendFormat(
                    @"        /// <summary>Returns the determinant of a {0}2x2 matrix.</summary>
        [MethodImpl(MethodImplOptions.AggressiveInlining)]
        public static {0} determinant(in {0}2x2 m)
        {{
            {0} a = m.c0.x;
            {0} b = m.c1.x;
            {0} c = m.c0.y;
            {0} d = m.c1.y;

            return a * d - b * c;
        }}

",
                    m_BaseType);
            }
            else if (m_Rows == 3)
            {
                str.AppendFormat(
                    @"        /// <summary>Returns the determinant of a {0}3x3 matrix.</summary>
        [MethodImpl(MethodImplOptions.AggressiveInlining)]
        public static {0} determinant(in {0}3x3 m)
        {{
            {0}3 c0 = m.c0;
            {0}3 c1 = m.c1;
            {0}3 c2 = m.c2;

            {0} m00 = c1.y * c2.z - c1.z * c2.y;
            {0} m01 = c0.y * c2.z - c0.z * c2.y;
            {0} m02 = c0.y * c1.z - c0.z * c1.y;

            return c0.x * m00 - c1.x * m01 + c2.x * m02;
        }}

",
                m_BaseType);
            }
            else if (m_Rows == 4)
            {
                str.AppendFormat(
                    @"        /// <summary>Returns the determinant of a {0}4x4 matrix.</summary>
        public static {0} determinant(in {0}4x4 m)
        {{
            {0}4 c0 = m.c0;
            {0}4 c1 = m.c1;
            {0}4 c2 = m.c2;
            {0}4 c3 = m.c3;

            {0} m00 = c1.y * (c2.z * c3.w - c2.w * c3.z) - c2.y * (c1.z * c3.w - c1.w * c3.z) + c3.y * (c1.z * c2.w - c1.w * c2.z);
            {0} m01 = c0.y * (c2.z * c3.w - c2.w * c3.z) - c2.y * (c0.z * c3.w - c0.w * c3.z) + c3.y * (c0.z * c2.w - c0.w * c2.z);
            {0} m02 = c0.y * (c1.z * c3.w - c1.w * c3.z) - c1.y * (c0.z * c3.w - c0.w * c3.z) + c3.y * (c0.z * c1.w - c0.w * c1.z);
            {0} m03 = c0.y * (c1.z * c2.w - c1.w * c2.z) - c1.y * (c0.z * c2.w - c0.w * c2.z) + c2.y * (c0.z * c1.w - c0.w * c1.z);

            return c0.x * m00 - c1.x * m01 + c2.x * m02 - c3.x * m03;
        }}

",
                    m_BaseType);
            }

        }


        public void GenerateHashFunction(StringBuilder str, bool wide)
        {
            string returnType = wide ? ToTypeName("uint", m_Rows, 1) : "uint";
            string functionName = wide ? "hashwide" : "hash";

            if(wide)
            {
                str.AppendFormat("\t\t/// <summary>\n" +
                            "\t\t/// Returns a {0} vector hash code of a {1} vector.\n" +
                            "\t\t/// When multiple elements are to be hashes together, it can more efficient to calculate and combine wide hash\n" +
                            "\t\t/// that are only reduced to a narrow uint hash at the very end instead of at every step.\n" +
                            "\t\t/// </summary>\n", returnType, m_TypeName);
            }
            else
            {
                str.AppendFormat("\t\t/// <summary>Returns a uint hash code of a {0} vector.</summary>\n", m_TypeName);
            }


            str.Append("\t\t[MethodImpl(MethodImplOptions.AggressiveInlining)]\n");
            str.AppendFormat("\t\tpublic static {0} {1}({2} v)\n", returnType, functionName, Param(m_TypeName));
            str.Append("\t\t{\n");

            str.AppendFormat("\t\t\treturn ");
            str.Append(wide ? "(" : "csum(");

            if (m_BaseType == "bool")
            {
                for (int column = 0; column < m_Columns; column++)
                {
                    if (column > 0)
                        str.Append(wide ? " + \n\t\t\t\t\t" : " + \n\t\t\t\t\t\t");

                    str.Append("select(");
                    GeneratePrimeUIntVector(str, m_Rows);
                    str.Append(", ");
                    GeneratePrimeUIntVector(str, m_Rows);
                    str.Append(", ");
                    str.Append(m_Columns > 1 ? "v.c" + column : "v");
                    str.Append(")");
                }
                str.AppendFormat(");\n");
            }
            else
            {
                for(int column = 0; column < m_Columns; column++)
                {
                    if(column > 0)
                        str.Append(wide ? " + \n\t\t\t\t\t" : " + \n\t\t\t\t\t\t");
                    string columnName = m_Columns > 1 ? "v.c" + column : "v";
                    if (m_BaseType != "uint")
                    {
                        if(m_BaseType == "double")
                            columnName = "fold_to_uint(" + columnName + ")";
                        else if(m_BaseType == "half")
                        {
                            if (m_Rows == 1)
                                columnName = "v.value";
                            else if(m_Rows == 2)
                                columnName = "uint2(v.x.value, v.y.value)";
                            else if (m_Rows == 3)
                                columnName = "uint3(v.x.value, v.y.value, v.z.value)";
                            else if (m_Rows == 4)
                                columnName = "uint4(v.x.value, v.y.value, v.z.value, v.w.value)";
                        }
                        else
                            columnName = "asuint(" + columnName + ")";
                    }

                    str.Append(columnName);
                    str.Append(" * ");
                    GeneratePrimeUIntVector(str, m_Rows);
                }
                str.AppendFormat(") + 0x{0:X}u;\n", NextPrime());
            }

            str.Append("\t\t}\n\n");
        }

        public void GenerateToStringFunction(StringBuilder str, bool useFormat)
        {
            if(useFormat)
                str.AppendFormat("\t\t/// <summary>Returns a string representation of the {0} using a specified format and culture-specific format information.</summary>\n", m_TypeName);
            else
                str.AppendFormat("\t\t/// <summary>Returns a string representation of the {0}.</summary>\n", m_TypeName);

            str.Append("\t\t[MethodImpl(MethodImplOptions.AggressiveInlining)]\n");
            if(useFormat)
                str.Append("\t\tpublic string ToString(string format, IFormatProvider formatProvider)\n\t\t{\n");
            else
                str.Append("\t\tpublic override string ToString()\n\t\t{\n");

            str.AppendFormat("\t\t\treturn string.Format(\"{0}(", m_TypeName);
            for (int row = 0; row < m_Rows; row++)
            {
                for (int column = 0; column < m_Columns; column++)
                {
                    int idx = row * m_Columns + column;
                    if (idx > 0)
                    {
                        str.Append(", ");
                        if (m_Columns > 1 && column == 0)
                            str.Append(" ");
                    }
                    str.AppendFormat("{{{0}}}", idx);
                    if (m_BaseType == "float")
                        str.Append("f");
                }
            }
            str.Append(")\", ");

            for (int row = 0; row < m_Rows; row++)
            {
                for (int column = 0; column < m_Columns; column++)
                {
                    int idx = row * m_Columns + column;
                    if (idx > 0)
                        str.Append(", ");
                    if(m_Columns > 1)
                        str.Append(matrixFields[column] + "." + vectorFields[row]);
                    else
                        str.Append(vectorFields[row]);
                    if (useFormat)
                        str.Append(".ToString(format, formatProvider)");
                }
            }

            str.Append(");\n");
            str.Append("\t\t}\n\n");
        }

        void GenerateBinaryOperator(int rows, int columns, string op, string resultType, StringBuilder str, string opDesc)
        {
            GenerateBinaryOperator(rows, columns, rows, columns, op, resultType, rows, columns, str, opDesc);
            GenerateBinaryOperator(rows, columns, 1, 1, op, resultType, rows, columns, str, opDesc);
            GenerateBinaryOperator(1, 1, rows, columns, op, resultType, rows, columns, str, opDesc);
            str.Append("\n");
        }

        void GenerateBinaryOperator(int lhsRows, int lhsColumns, int rhsRows, int rhsColumns, string op, string resultType, int resultRows, int resultColumns, StringBuilder str, string opDesc)
        {
            if(lhsRows == rhsRows && lhsColumns == rhsColumns)
                str.AppendFormat("\t\t/// <summary>Returns the result of a componentwise {0} operation on {1}.</summary>\n", opDesc, ToValueDescription(m_BaseType, lhsRows, lhsColumns, 2));
            else
                str.AppendFormat("\t\t/// <summary>Returns the result of a componentwise {0} operation on {1} and {2}.</summary>\n", opDesc, ToValueDescription(m_BaseType, lhsRows, lhsColumns, 1), ToValueDescription(m_BaseType, rhsRows, rhsColumns, 1));

            str.Append("\t\t[MethodImpl(MethodImplOptions.AggressiveInlining)]\n");
            str.AppendFormat("\t\tpublic static {0} operator {1} ({2} lhs, {3} rhs)", ToTypeName(resultType, resultRows, resultColumns), op, Param(ToTypeName(m_BaseType, lhsRows, lhsColumns)), Param(ToTypeName(m_BaseType, rhsRows, rhsColumns)));
            str.Append(" { ");
            str.AppendFormat("return new {0} (", ToTypeName(resultType, resultRows, resultColumns));

            string[] fields = (resultColumns > 1) ? matrixFields : vectorFields;
            int resultCount = (resultColumns > 1) ? resultColumns : resultRows;

            for (int i = 0; i < resultCount; i++)
            {
                if (lhsRows == 1)
                {
                    int rhsIndex = i;
                    str.AppendFormat("lhs {1} rhs.{0}", fields[rhsIndex], op);
                    if (i != resultCount - 1)
                        str.Append(", ");
                }
                else if (rhsRows == 1)
                {
                    int lhsIndex = i;
                    str.AppendFormat("lhs.{0} {1} rhs", fields[lhsIndex], op);
                    if (i != resultCount - 1)
                        str.Append(", ");
                }
                else
                {
                    int lhsIndex = i;
                    int rhsIndex = i;

                    str.AppendFormat("lhs.{0} {2} rhs.{1}", fields[lhsIndex], fields[rhsIndex], op);
                    if (i != resultCount - 1)
                        str.Append(", ");
                }
            }


            str.Append("); }\n\n");
        }

        enum IndexerMode
        {
            ByValue,
            ByRef
        }

        void GenerateIndexOperator(StringBuilder str, IndexerMode mode)
        {
            int count = m_Columns > 1 ? m_Columns : m_Rows;
            string returnType = ToTypeName(m_BaseType, m_Columns > 1 ? m_Rows : 1, 1);

            var refPrefix = mode == IndexerMode.ByRef ? "ref " : "";

            str.AppendFormat("\t\t/// <summary>Returns the {0} element at a specified index.</summary>\n", returnType);
            str.AppendFormat("\t\tunsafe public {1}{0} this[int index]\n", returnType, refPrefix);
            str.AppendLine("\t\t{");
            str.AppendLine("\t\t\tget");
            str.AppendLine("\t\t\t{");
            str.AppendLine("#if ENABLE_UNITY_COLLECTIONS_CHECKS");
            str.AppendFormat("\t\t\t\tif ((uint)index >= {0})\n", count);
            str.AppendFormat("\t\t\t\t\tthrow new System.ArgumentException(\"index must be between[0...{0}]\");\n", count - 1);
            str.AppendLine("#endif");
            // To workaround an undefined behavior with taking the fixed address of a struct field (that could be allocated on the stack)
            // we are fixing this instead of a field
            // See issue https://github.com/dotnet/coreclr/issues/16210
            str.Append("\t\t\t\tfixed (");
            str.Append(m_TypeName);
            str.AppendFormat("* array = &this) {{ return {0}((", refPrefix);
            str.Append(returnType);
            str.Append("*)array)[index]; }\n");
            str.AppendLine("\t\t\t}");

            if (mode == IndexerMode.ByValue)
            {
                str.AppendLine("\t\t\tset");
                str.AppendLine("\t\t\t{");
                str.AppendLine("#if ENABLE_UNITY_COLLECTIONS_CHECKS");
                str.AppendFormat("\t\t\t\tif ((uint)index >= {0})\n", count);
                str.AppendFormat("\t\t\t\t\tthrow new System.ArgumentException(\"index must be between[0...{0}]\");\n", count - 1);
                str.AppendLine("#endif");
                str.Append("\t\t\t\tfixed (");
                str.Append(returnType);
                str.Append("* array = &");
                str.Append(m_Columns > 1 ? "c0" : "x");
                str.Append(") { array[index] = value; }\n");
                str.AppendLine("\t\t\t}");
            }

            str.AppendLine("\t\t}");

        }

        void GenerateEquals(StringBuilder str)
        {
            string[] fields = (m_Columns > 1) ? matrixFields : vectorFields;
            int resultCount = (m_Columns > 1) ? m_Columns : m_Rows;

            str.AppendFormat("\t\t/// <summary>Returns true if the {0} is equal to a given {0}, false otherwise.</summary>\n", m_TypeName);
            str.Append("\t\t[MethodImpl(MethodImplOptions.AggressiveInlining)]\n");
            str.AppendFormat("\t\tpublic bool Equals({0} rhs) {{ return ", m_TypeName);

            for (int i = 0; i < resultCount; i++)
            {
                if (m_Columns == 1)
                    str.AppendFormat("{0} == rhs.{0}", fields[i]);
                else
                    str.AppendFormat("{0}.Equals(rhs.{0})", fields[i]);
                if (i != resultCount-1)
                    str.Append(" && ");
            }

            str.Append("; }\n\n");

            str.AppendFormat("\t\t/// <summary>Returns true if the {0} is equal to a given {0}, false otherwise.</summary>\n", m_TypeName);
            str.AppendFormat("\t\tpublic override bool Equals(object o) {{ return Equals(({0})o); }}\n\n", m_TypeName);
        }

        void GenerateGetHashCode(StringBuilder str)
        {
            str.AppendFormat("\t\t/// <summary>Returns a hash code for the {0}.</summary>\n", m_TypeName);
            str.Append("\t\t[MethodImpl(MethodImplOptions.AggressiveInlining)]\n");
            str.Append("\t\tpublic override int GetHashCode() { return (int)math.hash(this); }\n\n");
        }


        void GenerateShiftOperator(int lhsRows, string op, string resultBaseType, StringBuilder str, string opDesc)
        {
            string[] fields = (m_Columns > 1) ? matrixFields : vectorFields;
            int resultCount = (m_Columns > 1) ? m_Columns : m_Rows;

            string resultType = ToTypeName(resultBaseType, resultCount, 1);
            str.AppendFormat("\t\t/// <summary>Returns the result of a componentwise {0} operation on {1} by a number of bits specified by a single int.</summary>\n", opDesc, ToValueDescription(m_BaseType, m_Rows, m_Columns, 1));
            str.Append("\t\t[MethodImpl(MethodImplOptions.AggressiveInlining)]\n");
            str.AppendFormat("\t\tpublic static {0} operator {1} ({2} x, int n)", m_TypeName, op, Param(m_TypeName));
            str.Append(" { ");
            str.AppendFormat("return new {0} (", m_TypeName);

            for (int i = 0; i < resultCount; i++)
            {
                if (lhsRows == 1)
                {
                    str.AppendFormat("x {0} n", op);
                    if (i != resultCount - 1)
                        str.Append(", ");
                }
                else
                {
                    int lhsIndex = i;
                    str.AppendFormat("x.{0} {1} n", fields[lhsIndex], op);
                    if (i != resultCount - 1)
                        str.Append(", ");
                }
            }

            str.Append("); }\n\n");
        }

        void GenerateUnaryOperator(string op, StringBuilder str, string opDesc)
        {
            str.AppendFormat("\t\t/// <summary>Returns the result of a componentwise {0} operation on {1}.</summary>\n", opDesc, ToValueDescription(m_BaseType, m_Rows, m_Columns, 1));
            str.Append("\t\t[MethodImpl(MethodImplOptions.AggressiveInlining)]\n");
            str.AppendFormat("\t\tpublic static {0} operator {1} ({0} val)", m_TypeName, op);
            str.Append(" { ");
            str.AppendFormat("return new {0} (", m_TypeName);

            string[] fields = (m_Columns > 1) ? matrixFields : vectorFields;
            int resultCount = (m_Columns > 1) ? m_Columns : m_Rows;

            for (int i = 0; i < resultCount; i++)
            {
                if(op == "-" && m_BaseType == "uint" && m_Columns == 1)
                    str.AppendFormat("(uint){0}val.{1}", op, fields[i]);
                else
                    str.AppendFormat("{0}val.{1}", op, fields[i]);
                if (i != resultCount - 1)
                    str.Append(", ");
            }

            str.Append("); }\n\n\n");
        }

        void GenerateSwizzles(StringBuilder str)
        {
            int count = m_Rows;
            // float4 swizzles
            {
                int[] swizzles = new int[4];
                for (int x = 0; x < count; x++)
                {
                    for (int y = 0; y < count; y++)
                    {
                        for (int z = 0; z < count; z++)
                        {
                            for (int w = 0; w < count; w++)
                            {
                                swizzles[0] = x;
                                swizzles[1] = y;
                                swizzles[2] = z;
                                swizzles[3] = w;

                                GenerateSwizzles(swizzles, str);
                            }
                        }
                    }
                }
            }

            // float3 swizzles
            {
                var swizzles = new int[3];
                for (int x = 0; x < count; x++)
                {
                    for (int y = 0; y < count; y++)
                    {
                        for (int z = 0; z < count; z++)
                        {
                            swizzles[0] = x;
                            swizzles[1] = y;
                            swizzles[2] = z;

                            GenerateSwizzles(swizzles, str);
                        }
                    }
                }
            }

            // float2 swizzles
            {
                var swizzles = new int[2];
                for (int x = 0; x < count; x++)
                {
                    for (int y = 0; y < count; y++)
                    {
                        swizzles[0] = x;
                        swizzles[1] = y;

                        GenerateSwizzles(swizzles, str);
                    }
                }
            }
        }

        void GenerateSwizzles(int[] swizzle, StringBuilder str)
        {
            int bits = 0;
            bool allowSetter = true;
            for (int i = 0; i < swizzle.Length; i++)
            {
                int bit = 1 << swizzle[i];
                if ((bits & bit) != 0)
                    allowSetter = false;

                bits |= 1 << swizzle[i];
            }

            bool hideAutoComplete = true;

            if (hideAutoComplete)
                str.Append("\t\t[System.ComponentModel.EditorBrowsable(System.ComponentModel.EditorBrowsableState.Never)]\n");

            str.Append("\t\tpublic ");
            str.Append(ToTypeName(m_BaseType, swizzle.Length, 1));
            str.Append(' ');

            for (int i = 0; i < swizzle.Length; i++)
                str.Append(components[swizzle[i]]);

            // Getter

            str.Append("\n\t\t{");
            if (swizzle.Length != 1)
            {
                str.AppendFormat("\n\t\t\t[MethodImpl(MethodImplOptions.AggressiveInlining)]");
                str.Append("\n\t\t\tget { return new ");
                str.Append(ToTypeName(m_BaseType, swizzle.Length, 1));
                str.Append('(');
            }
            else
                str.Append("\n\t\t\tget { return ");

            for (int i = 0; i < swizzle.Length; i++)
            {
                str.Append(components[swizzle[i]]);

                if (i != swizzle.Length - 1)
                    str.Append(", ");
            }

            if (swizzle.Length != 1)
                str.Append("); }");
            else
                str.Append("; }");

            //Setter
            if (allowSetter)
            {
                str.AppendFormat("\n\t\t\t[MethodImpl(MethodImplOptions.AggressiveInlining)]");
                str.Append("\n\t\t\tset { ");
                for (int i = 0; i < swizzle.Length; i++)
                {
                    str.Append(components[swizzle[i]]);
                    if (swizzle.Length != 1)
                    {
                        str.Append(" = value.");
                        str.Append(components[i]);
                    }
                    else
                    {
                        str.Append(" = value");
                    }

                    str.Append("; ");

                }

                str.Append("}");

            }

            str.Append("\n\t\t}\n\n");
            str.Append("\n");
        }

        // Test Generation

        private void BeginTest(StringBuilder str, string name)
        {
            str.Append("\t\t[TestCompiler]\n");
            str.AppendFormat("\t\tpublic static void {0}()\n", name);
            str.Append("\t\t{\n");
        }

        private void EndTest(StringBuilder str)
        {
            str.Append("\t\t}\n\n");
        }

        private void AddParenthesized(StringBuilder str, string[] strings)
        {
            str.Append("(");
            str.Append(string.Join(", ", strings));
            str.Append(")");
        }

        private void TestStaticFields(StringBuilder str)
        {
            if (m_BaseType == "bool")
                return;

            if (m_Columns == 1)
            {
                BeginTest(str, m_TypeName + "_zero");
                for (int row = 0; row < m_Rows; row++)
                    str.AppendFormat("\t\t\tTestUtils.AreEqual({2}, {0}.zero.{1});\n", m_TypeName, components[row], ToTypedLiteral(m_BaseType, 0));
                EndTest(str);
            }
            else
            {
                BeginTest(str, m_TypeName + "_zero");
                for(int column = 0; column < m_Columns; column++)
                    for (int row = 0; row < m_Rows; row++)
                        str.AppendFormat("\t\t\tTestUtils.AreEqual({3}, {0}.zero.c{1}.{2});\n", m_TypeName, column, components[row], ToTypedLiteral(m_BaseType, 0));
                EndTest(str);

                if(m_Columns == m_Rows)
                {
                    BeginTest(str, m_TypeName + "_identity");
                    for (int column = 0; column < m_Columns; column++)
                        for (int row = 0; row < m_Rows; row++)
                            str.AppendFormat("\t\t\tTestUtils.AreEqual({3}, {0}.identity.c{1}.{2});\n", m_TypeName, column, components[row], ToTypedLiteral(m_BaseType, column == row ? 1 : 0));
                    EndTest(str);
                }
            }
        }

        private void TestConstructor(StringBuilder str, bool isStatic, bool isScalar)
        {
            if(m_Columns == 1)
            {
                string name = "constructor";
                if (isScalar)
                    name = "scalar_" + name;
                if (isStatic)
                    name = "static_" + name;

                BeginTest(str, m_TypeName + "_" + name);
                str.AppendFormat("\t\t\t{0} a = ", m_TypeName);
                if (!isStatic)
                    str.Append("new ");
                str.Append(m_TypeName);

                if(isScalar)
                {
                    string value = m_BaseType == "bool" ? "true" : m_BaseType == "uint" ? "17u" : m_BaseType == "int" ? "17" : m_BaseType == "float" ? "17.0f" : m_BaseType == "double" ? "17.0" : "";
                    str.Append("(" + value + ");\n");

                    for (int row = 0; row < m_Rows; row++)
                    {
                        str.AppendFormat("\t\t\tTestUtils.AreEqual({1}, a.{0});\n", components[row], value);
                    }
                }
                else
                {
                    string[] values = (from row in Enumerable.Range(0, m_Rows) select m_BaseType == "bool" ? ((row & 1) != 0 ? "true" : "false") : "" + (row + 1)).ToArray();
                    AddParenthesized(str, values);
                    str.Append(";\n");

                    for (int row = 0; row < m_Rows; row++)
                    {
                        str.AppendFormat("\t\t\tTestUtils.AreEqual({1}, a.{0});\n", components[row], values[row]);
                    }
                }


                EndTest(str);
            }
            else
            {

            }
        }

        private void TestConstructors(StringBuilder str)
        {
            TestConstructor(str, false, false);
            TestConstructor(str, false, true);
            TestConstructor(str, true, false);
            TestConstructor(str, true, true);
        }

        static int StableStringHash(string str)
        {
            unsafe
            {
                fixed (char* src = str)
                {
                    int hash1 = (5381 << 16) + 5381;
                    int hash2 = hash1;

                    int* pint = (int*)src;
                    int len = str.Length;
                    while (len > 2)
                    {
                        hash1 = ((hash1 << 5) + hash1 + (hash1 >> 27)) ^ pint[0];
                        hash2 = ((hash2 << 5) + hash2 + (hash2 >> 27)) ^ pint[1];
                        pint += 2;
                        len -= 4;
                    }

                    if (len > 0)
                        hash1 = ((hash1 << 5) + hash1 + (hash1 >> 27)) ^ pint[0];

                    return hash1 + (hash2 * 1566083941);
                }
            }
        }

        private void TestOperator(StringBuilder str, bool lhsWide, bool rhsWide, string lhsType, string rhsType, string returnType, string op, string opName, bool isBinary, bool isPrefix)
        {
            var rnd = new Random(StableStringHash(opName));

            BeginTest(str, m_TypeName + "_operator_" + opName);

            int numValues = m_Rows * m_Columns;
            int numPasses = 4;

            string[] lhsValues = new string[lhsWide ? numValues : 1];
            string[] rhsValues = new string[rhsWide ? numValues : 1];
            string[] resultValues = new string[numValues];

            for (int pass = 0; pass < numPasses; pass++)
            {
                bool bool_a = false;
                bool bool_b = false;
                int int_a = 0;
                int int_b = 0;
                uint uint_a = 0;
                uint uint_b = 0;
                float float_a = 0.0f;
                float float_b = 0.0f;
                double double_a = 0.0;
                double double_b = 0.0;

                for (int i = 0; i < numValues; i++)
                {
                    string lhsValue = "";
                    string rhsValue = "";
                    string resultValue = "";

                    if (m_BaseType == "bool")
                    {
                        if (i == 0 || lhsWide) bool_a = (rnd.Next(2) == 1);
                        if (i == 0 || rhsWide) bool_b = (rnd.Next(2) == 1);

                        lhsValue = bool_a ? "true" : "false";
                        rhsValue = bool_b ? "true" : "false";
                        switch (op)
                        {
                            case "==": resultValue = (bool_a == bool_b) ? "true" : "false"; break;
                            case "!=": resultValue = (bool_a != bool_b) ? "true" : "false"; break;

                            case "&": resultValue = (bool_a & bool_b) ? "true" : "false"; break;
                            case "|": resultValue = (bool_a | bool_b) ? "true" : "false"; break;
                            case "^": resultValue = (bool_a ^ bool_b) ? "true" : "false"; break;
                            case "!": resultValue = (!bool_a) ? "true" : "false"; break;
                        }
                    }
                    else if (m_BaseType == "int")
                    {
                        if (i == 0 || lhsWide) int_a = rnd.Next();
                        if (i == 0 || rhsWide) int_b = rnd.Next();


                        lhsValue = "" + int_a;
                        rhsValue = "" + int_b;
                        switch (op)
                        {
                            case "+": resultValue = "" + (isBinary ? (int_a + int_b) : +int_a); break;
                            case "-": resultValue = "" + (isBinary ? (int_a - int_b) : -int_a); break;
                            case "*": resultValue = "" + (int_a * int_b); break;
                            case "/": resultValue = "" + (int_a / int_b); break;
                            case "%": resultValue = "" + (int_a % int_b); break;

                            case "<": resultValue = (int_a < int_b) ? "true" : "false"; break;
                            case ">": resultValue = (int_a > int_b) ? "true" : "false"; break;
                            case "==": resultValue = (int_a == int_b) ? "true" : "false"; break;
                            case "!=": resultValue = (int_a != int_b) ? "true" : "false"; break;
                            case "<=": resultValue = (int_a <= int_b) ? "true" : "false"; break;
                            case ">=": resultValue = (int_a >= int_b) ? "true" : "false"; break;

                            case "&": resultValue = "" + (int_a & int_b); break;
                            case "|": resultValue = "" + (int_a | int_b); break;
                            case "^": resultValue = "" + (int_a ^ int_b); break;
                            case "<<": resultValue = "" + (int_a << int_b); break;
                            case ">>": resultValue = "" + (int_a >> int_b); break;

                            case "~": resultValue = "" + (~int_a); break;
                            case "++": resultValue = "" + (isPrefix ? ++int_a : int_a++); break;
                            case "--": resultValue = "" + (isPrefix ? --int_a : int_a--); break;
                        }
                    }
                    else if (m_BaseType == "uint")
                    {
                        if (i == 0 || lhsWide) uint_a = (uint)rnd.Next();
                        if (i == 0 || rhsWide) uint_b = (uint)rnd.Next();

                        lhsValue = "" + uint_a;
                        rhsValue = "" + uint_b;
                        switch (op)
                        {
                            case "+": resultValue = "" + (isBinary ? (uint_a + uint_b) : +uint_a); break;
                            case "-": resultValue = "" + (isBinary ? (uint_a - uint_b) : (uint)-uint_a); break;
                            case "*": resultValue = "" + (uint_a * uint_b); break;
                            case "/": resultValue = "" + (uint_a / uint_b); break;
                            case "%": resultValue = "" + (uint_a % uint_b); break;

                            case "<": resultValue = (uint_a < uint_b) ? "true" : "false"; break;
                            case ">": resultValue = (uint_a > uint_b) ? "true" : "false"; break;
                            case "==": resultValue = (uint_a == uint_b) ? "true" : "false"; break;
                            case "!=": resultValue = (uint_a != uint_b) ? "true" : "false"; break;
                            case "<=": resultValue = (uint_a <= uint_b) ? "true" : "false"; break;
                            case ">=": resultValue = (uint_a >= uint_b) ? "true" : "false"; break;

                            case "&": resultValue = "" + (uint_a & uint_b); break;
                            case "|": resultValue = "" + (uint_a | uint_b); break;
                            case "^": resultValue = "" + (uint_a ^ uint_b); break;
                            case "<<": resultValue = "" + (uint_a << (int)uint_b); break;
                            case ">>": resultValue = "" + (uint_a >> (int)uint_b); break;

                            case "~": resultValue = "" + (~uint_a); break;
                            case "++": resultValue = "" + (isPrefix ? ++uint_a : uint_a++); break;
                            case "--": resultValue = "" + (isPrefix ? --uint_a : uint_a--); break;
                        }
                    }
                    else if (m_BaseType == "float")
                    {
                        if (i == 0 || lhsWide) float_a = (float)rnd.NextDouble() * 1024.0f - 512.0f;
                        if (i == 0 || rhsWide) float_b = (float)rnd.NextDouble() * 1024.0f - 512.0f;

                        lhsValue = "" + float_a.ToString("R") + "f";
                        rhsValue = "" + float_b.ToString("R") + "f";
                        switch (op)
                        {
                            case "+": resultValue = "" + (isBinary ? (float_a + float_b) : +float_a).ToString("R") + "f"; break;
                            case "-": resultValue = "" + (isBinary ? (float_a - float_b) : -float_a).ToString("R") + "f"; break;
                            case "*": resultValue = "" + (float_a * float_b).ToString("R") + "f"; break;
                            case "/": resultValue = "" + (float_a / float_b).ToString("R") + "f"; break;
                            case "%": resultValue = "" + (float_a % float_b).ToString("R") + "f"; break;

                            case "<": resultValue = (float_a < float_b) ? "true" : "false"; break;
                            case ">": resultValue = (float_a > float_b) ? "true" : "false"; break;
                            case "==": resultValue = (float_a == float_b) ? "true" : "false"; break;
                            case "!=": resultValue = (float_a != float_b) ? "true" : "false"; break;
                            case "<=": resultValue = (float_a <= float_b) ? "true" : "false"; break;
                            case ">=": resultValue = (float_a >= float_b) ? "true" : "false"; break;

                            case "++": resultValue = "" + (isPrefix ? ++float_a : float_a++).ToString("R") + "f"; break;
                            case "--": resultValue = "" + (isPrefix ? --float_a : float_a--).ToString("R") + "f"; break;
                        }
                    } else if (m_BaseType == "double")
                    {
                        if (i == 0 || lhsWide) double_a = rnd.NextDouble() * 1024.0 - 512.0;
                        if (i == 0 || rhsWide) double_b = rnd.NextDouble() * 1024.0 - 512.0;

                        lhsValue = "" + double_a.ToString("R");
                        rhsValue = "" + double_b.ToString("R");
                        switch (op)
                        {
                            case "+": resultValue = "" + (isBinary ? (double_a + double_b) : +double_a).ToString("R"); break;
                            case "-": resultValue = "" + (isBinary ? (double_a - double_b) : -double_a).ToString("R"); break;
                            case "*": resultValue = "" + (double_a * double_b).ToString("R"); break;
                            case "/": resultValue = "" + (double_a / double_b).ToString("R"); break;
                            case "%": resultValue = "" + (double_a % double_b).ToString("R"); break;

                            case "<": resultValue = (double_a < double_b) ? "true" : "false"; break;
                            case ">": resultValue = (double_a > double_b) ? "true" : "false"; break;
                            case "==": resultValue = (double_a == double_b) ? "true" : "false"; break;
                            case "!=": resultValue = (double_a != double_b) ? "true" : "false"; break;
                            case "<=": resultValue = (double_a <= double_b) ? "true" : "false"; break;
                            case ">=": resultValue = (double_a >= double_b) ? "true" : "false"; break;

                            case "++": resultValue = "" + (isPrefix ? ++double_a : double_a++).ToString("R"); break;
                            case "--": resultValue = "" + (isPrefix ? --double_a : double_a--).ToString("R"); break;
                        }
                    }

                    if (i == 0 || lhsWide) lhsValues[i] = lhsValue;
                    if (i == 0 || rhsWide) rhsValues[i] = rhsValue;
                    resultValues[i] = resultValue;
                }

                str.AppendFormat("\t\t\t{0} a{1} = ", lhsType, pass);
                if (lhsWide) str.Append(lhsType);
                AddParenthesized(str, lhsValues);
                str.Append(";\n");

                if (isBinary)
                {
                    str.AppendFormat("\t\t\t{0} b{1} = ", rhsType, pass);
                    if (rhsWide) str.Append(rhsType);
                    AddParenthesized(str, rhsValues);
                    str.Append(";\n");

                    str.AppendFormat("\t\t\t{0} r{1} = {0}", returnType, pass);
                    AddParenthesized(str, resultValues);
                    str.Append(";\n");

                    str.AppendFormat("\t\t\tTestUtils.AreEqual(r{1}, a{1} {0} b{1});\n", op, pass);
                }
                else
                {
                    str.AppendFormat("\t\t\t{0} r{1} = {0}", returnType, pass);
                    AddParenthesized(str, resultValues);
                    str.Append(";\n");

                    if (isPrefix)
                        str.AppendFormat("\t\t\tTestUtils.AreEqual(r{1}, {0}a{1});\n", op, pass);
                    else
                        str.AppendFormat("\t\t\tTestUtils.AreEqual(r{1}, a{1}{0});\n", op, pass);
                }

                if (pass != numPasses - 1)
                    str.Append("\n");

            }
            EndTest(str);
        }

        private void TestShuffle(StringBuilder str)
        {
            if (m_BaseType == "bool")
                return;

            var rnd = new Random(0);

            for (int resultComponents = 1; resultComponents <= 4; resultComponents++)
            {
                BeginTest(str, m_TypeName + "_shuffle_result_" + resultComponents);

                string resultType = ToTypeName(m_BaseType, resultComponents, 1);
                str.AppendFormat("\t\t\t{0} a = {0}", m_TypeName);
                var a_data = (from row in Enumerable.Range(0, m_Rows) select m_BaseType == "bool" ? ((row & 1) != 0 ? "true" : "false") : "" + (row)).ToArray();
                var b_data = (from row in Enumerable.Range(0, m_Rows) select m_BaseType == "bool" ? ((row & 1) != 1 ? "true" : "false") : "" + (row + m_Rows)).ToArray();

                AddParenthesized(str, a_data);
                str.Append(";\n");
                str.AppendFormat("\t\t\t{0} b = {0}", m_TypeName);
                AddParenthesized(str, b_data);
                str.Append(";\n\n");


                int totalTests = (int)Math.Pow(m_Rows * 2, resultComponents);
                int targetTests = 16;
                int numTests = Math.Min(totalTests, targetTests);

                int[] shuffleIndices = new int[resultComponents];
                string[] shuffleValues = new string[resultComponents];

                for (int testIndex = 0; testIndex < numTests; testIndex++)
                {
                    if(numTests == totalTests)
                    {
                        // just enumerate all of them
                        int t = testIndex;
                        for(int i = 0; i < resultComponents; i++)
                        {
                            shuffleIndices[i] = t % (m_Rows * 2);
                            t /= m_Rows * 2;
                        }
                    }
                    else
                    {
                        // sample randomly
                        for (int i = 0; i < resultComponents; i++)
                            shuffleIndices[i] = rnd.Next(m_Rows * 2);
                    }

<<<<<<< HEAD
                    str.Append("\t\t\tTestUtils.AreEqual(");
                    if (resultComponents > 1)
                        str.Append(resultType);

=======
                    str.Append("\t\t\tTestUtils.AreEqual(shuffle(a, b");
>>>>>>> 5b56fe55
                    for(int i = 0; i < resultComponents; i++)
                    {
                        int t = shuffleIndices[i];
                        shuffleValues[i] = t >= m_Rows ? b_data[t - m_Rows] : a_data[t];
                    }

                    AddParenthesized(str, shuffleValues);
                    str.Append(", shuffle(a, b");
                    for(int i = 0; i < resultComponents; i++)
                    {
                        int t = shuffleIndices[i];
                        str.AppendFormat(", ShuffleComponent.{0}", shuffleComponents[t >= m_Rows ? (t - m_Rows + 4) : t]);
                    }
                    str.Append("));\n");
                }


                EndTest(str);
            }
        }

        private void TestUnaryOperator(StringBuilder str, string returnType, string op, string opName, bool isPrefix)
        {
            TestOperator(str, true, false, m_TypeName, m_BaseType, returnType, op, opName, false, isPrefix);
        }

        private void TestBinaryOperator(StringBuilder str, string returnType, string op, string opName)
        {
            TestOperator(str, true, true, m_TypeName, m_TypeName, returnType, op, opName + "_wide_wide", true, false);
            TestOperator(str, true, false, m_TypeName, m_BaseType, returnType, op, opName + "_wide_scalar", true, false);
            TestOperator(str, false, true, m_BaseType, m_TypeName, returnType, op, opName + "_scalar_wide", true, false);
        }

        private void TestOperators(StringBuilder str)
        {
            string boolResultType = ToTypeName("bool", m_Rows, m_Columns);

            TestBinaryOperator(str, boolResultType, "==", "equal");
            TestBinaryOperator(str, boolResultType, "!=", "not_equal");

            if (m_BaseType == "int" || m_BaseType == "uint" || m_BaseType == "float" || m_BaseType == "double")
            {
                TestBinaryOperator(str, boolResultType, "<", "less");
                TestBinaryOperator(str, boolResultType, ">", "greater");
                TestBinaryOperator(str, boolResultType, "<=", "less_equal");
                TestBinaryOperator(str, boolResultType, ">=", "greater_equal");

                TestBinaryOperator(str, m_TypeName, "+", "add");
                TestBinaryOperator(str, m_TypeName, "-", "sub");
                TestBinaryOperator(str, m_TypeName, "*", "mul");
                TestBinaryOperator(str, m_TypeName, "/", "div");
                TestBinaryOperator(str, m_TypeName, "%", "mod");

                TestUnaryOperator(str, m_TypeName, "+", "plus", true);
                TestUnaryOperator(str, m_TypeName, "-", "neg", true);

                TestUnaryOperator(str, m_TypeName, "++", "prefix_inc", true);
                TestUnaryOperator(str, m_TypeName, "++", "postfix_inc", false);
                TestUnaryOperator(str, m_TypeName, "--", "prefix_dec", true);
                TestUnaryOperator(str, m_TypeName, "--", "postfix_dec", false);
            }

            if(m_BaseType == "bool" || m_BaseType == "int" || m_BaseType == "uint")
            {
                TestBinaryOperator(str, m_TypeName, "&", "bitwise_and");
                TestBinaryOperator(str, m_TypeName, "|", "bitwise_or");
                TestBinaryOperator(str, m_TypeName, "^", "bitwise_xor");
            }

            if(m_BaseType == "bool")
            {
                TestUnaryOperator(str, m_TypeName, "!", "logical_not", true);
            }

            if(m_BaseType == "int" || m_BaseType == "uint")
            {
                TestOperator(str, true, false, m_TypeName, "int", m_TypeName, "<<", "left_shift", true, false);
                TestOperator(str, true, false, m_TypeName, "int", m_TypeName, ">>", "right_shift", true, false);

                TestUnaryOperator(str, m_TypeName, "~", "bitwise_not", true);
            }

            if(m_Columns == 1)
            {
                TestShuffle(str);
            }
        }

        private T[] GetColumn<T>(T[,] matrix, int columnNumber)
        {
            return Enumerable.Range(0, matrix.GetLength(0)).Select(x => matrix[x, columnNumber]).ToArray();
        }
        private string ToLiteral<T>(T value)
        {
            if (typeof(T) == typeof(float))
            {
                float f = (float)(object)value;
                uint uf = AsUInt(f);
                if (float.IsPositiveInfinity(f))
                    return "float.PositiveInfinity";
                else if (float.IsNegativeInfinity(f))
                    return "float.NegativeInfinity";
                else if (f == float.MaxValue)
                    return "float.MaxValue";
                else if (f == float.MinValue)
                    return "float.MinValue";
                else if (float.IsNaN(f))
                    return uf < 0x80000000u ? "TestUtils.UnsignedFloatQNaN()" : "TestUtils.SignedFloatQNaN()";
                else if (uf == 0x80000000u)
                    return "-0.0f";
                else
                    return ((float)(object)value).ToString("R") + "f";
            }
            else if (typeof(T) == typeof(double))
            {
                double d = (double)(object)value;
                ulong ud = AsULong(d);
                if (double.IsPositiveInfinity(d))
                    return "double.PositiveInfinity";
                else if (double.IsNegativeInfinity(d))
                    return "double.NegativeInfinity";
                else if (d == double.MaxValue)
                    return "double.MaxValue";
                else if (d == double.MinValue)
                    return "double.MinValue";
                else if (double.IsNaN(d))
                    return ud < 0x8000000000000000ul ? "TestUtils.UnsignedDoubleQNaN()" : "TestUtils.SignedDoubleQNaN()";
                else if (ud == 0x8000000000000000ul)
                    return "-0.0";
                else
                {
                    string s = ((double)(object)value).ToString("R");
                    if (s.IndexOfAny("eE.".ToCharArray()) == -1)
                        s += ".0";
                    return s;
                }

            }
            else if (typeof(T) == typeof(uint))
            {
                return "" + value + "u";
            }
            else if(typeof(T) == typeof(long))
            {
                return "" + value + "L";
            }
            else if(typeof(T) == typeof(ulong))
            {
                return "" + value + "UL";
            }
            else if (typeof(T) == typeof(bool))
            {
                return (bool)(object)value ? "true" : "false";
            }
            return "" + value;
        }
        private void GenerateComponentWiseParam<I>(StringBuilder str, string typeName, int numComponents, I[] input, int test)
        {
            int numTests = input.GetLength(0);
            if (numComponents > 1)
                str.Append(typeName + numComponents + "(");
            for (int i = 0; i < numComponents; i++)
            {
                int idx = Math.Min(test + i, numTests - 1);
                I v = input[idx];
                if (i > 0)
                    str.Append(", ");
                str.Append(ToLiteral(v));
            }
            if (numComponents > 1)
                str.Append(")");
        }
        private string GetTypeName(Type t)
        {
            if (t == typeof(float))
                return "float";
            else if (t == typeof(double))
                return "double";
            else if (t == typeof(bool))
                return "bool";
            else if (t == typeof(int))
                return "int";
            else if (t == typeof(uint))
                return "uint";
            else if (t == typeof(long))
                return "long";
            else if (t == typeof(ulong))
                return "ulong";
            return "";
        }
        private void GenerateComponentWiseTest<I, O>(StringBuilder str, string functionName, I[,] input, O[] output, int maxComponents, int maxUps = 0, bool signedZeroEqual = false)
        {
            int numTests = input.GetLength(0);
            int numParams = input.GetLength(1);
            string inputTypeName = GetTypeName(typeof(I));
            string outputTypeName = GetTypeName(typeof(O));
            int inputIndex = input.Length;
            for (int numComponents = 1; numComponents <= maxComponents; numComponents++)
            {
                BeginTest(str, functionName + "_" + inputTypeName + (numComponents > 1 ? ("" + numComponents) : ""));
                for (int test = 0; test < numTests; test += numComponents)
                {
                    str.Append("\t\t\tTestUtils.AreEqual(");
                    GenerateComponentWiseParam<O>(str, outputTypeName, numComponents, output, test);
                    str.Append(", ");
                    str.AppendFormat("{0}(", functionName);
                    for (int param = 0; param < numParams; param++)
                    {
                        if (param > 0)
                            str.Append(", ");
                        GenerateComponentWiseParam<I>(str, inputTypeName, numComponents, GetColumn(input, param), test);
                    }

                    str.Append(")");

                    if((typeof(O) == typeof(float) || typeof(O) == typeof(double)) && maxUps > 0)
                    {
                        str.Append(", " + maxUps + ", " + (signedZeroEqual ? "true" : "false"));
                    }

                    str.Append(");\n");
                }
                EndTest(str);
            }
        }
        private void GenerateComponentWiseTestFloatAndDouble(StringBuilder str, string functionName, double[,] input, double[] output, int floatMaxEps = 0, int doubleMaxEps = 0, bool signedZeroEqual = false)
        {
            float[,] inputFloat = new float[input.GetLength(0), input.GetLength(1)];

            for (int i = 0; i < input.GetLength(0); i++)
                for (int j = 0; j < input.GetLength(1); j++)
                    inputFloat[i, j] = (float)input[i, j];
            float[] outputFloat = new float[output.GetLength(0)];
            for (int i = 0; i < output.GetLength(0); i++)
                outputFloat[i] = (float)output[i];
            GenerateComponentWiseTest(str, functionName, inputFloat, outputFloat, 4, floatMaxEps, signedZeroEqual);
            GenerateComponentWiseTest(str, functionName, input, output, 4, doubleMaxEps, signedZeroEqual);
        }

        static float UnsignedFloatQNaN()
        {
            UIntFloatUnion u;
            u.floatValue = 0.0f;
            u.uintValue = 0x7fc0_0000u;

            return u.floatValue;
        }

        static double UnsignedDoubleQNaN()
        {
            ULongDoubleUnion u;
            u.doubleValue = 0.0;
            u.ulongValue = 0x7ff8_0000_0000_0000ul;

            return u.doubleValue;
        }

        static float SignedFloatQNaN()
        {
            UIntFloatUnion u;
            u.floatValue = 0.0f;
            u.uintValue = 0xffc0_0000u;

            return u.floatValue;
        }

        static double SignedDoubleQNaN()
        {
            ULongDoubleUnion u;
            u.doubleValue = 0.0;
            u.ulongValue = 0xfff8_0000_0000_0000ul;

            return u.doubleValue;
        }

        private void GenerateMathTests(StringBuilder str)
        {
            str.Append("using NUnit.Framework;\n");
            str.Append("using static Unity.Mathematics.math;\n");
            str.Append("using Burst.Compiler.IL.Tests;\n\n");
            str.Append("namespace Unity.Mathematics.Tests\n");
            str.Append("{\n");
            str.Append("\t[TestFixture]\n");
            str.Append("\tpublic partial class TestMath\n");
            str.Append("\t{\n");

            GenerateComponentWiseTest(str, "abs", new int[,] { { 0 }, { -7 }, { 11 }, { -2147483647 }, { -2147483648 } }, new int[] { 0, 7, 11, 2147483647, -2147483648 }, 4);

            GenerateComponentWiseTestFloatAndDouble(str, "abs", new double[,] { { 0.0 }, { -1.1 }, { 2.2 }, { double.NegativeInfinity }, { double.PositiveInfinity } }, new double[] { 0.0, 1.1, 2.2, double.PositiveInfinity, double.PositiveInfinity }, 0, 0, false);

            GenerateComponentWiseTest(str, "isfinite", new float[,] { { SignedFloatQNaN() }, { float.NegativeInfinity }, { float.MinValue }, { -1.0f }, { 0.0f }, { 1.0f }, { float.MaxValue }, { float.PositiveInfinity }, { UnsignedFloatQNaN() } },
                                                                   new bool[] { false, false, true, true, true, true, true, false, false }, 4);
            GenerateComponentWiseTest(str, "isfinite", new double[,] { { SignedDoubleQNaN() }, { double.NegativeInfinity }, { double.MinValue }, { -1.0 }, { 0.0 }, { 1.0 }, { double.MaxValue }, { double.PositiveInfinity }, { UnsignedDoubleQNaN() } },
                                                                   new bool[] { false, false, true, true, true, true, true, false, false }, 4);
            GenerateComponentWiseTest(str, "isinf", new float[,] { { SignedFloatQNaN() }, { float.NegativeInfinity }, { float.MinValue }, { -1.0f }, { 0.0f }, { 1.0f }, { float.MaxValue }, { float.PositiveInfinity }, { UnsignedFloatQNaN() } },
                                                                   new bool[] { false, true, false, false, false, false, false, true, false }, 4);
            GenerateComponentWiseTest(str, "isinf", new double[,] { { SignedDoubleQNaN() }, { double.NegativeInfinity }, { double.MinValue }, { -1.0 }, { 0.0 }, { 1.0 }, { double.MaxValue }, { double.PositiveInfinity }, { UnsignedDoubleQNaN() } },
                                                                   new bool[] { false, true, false, false, false, false, false, true, false }, 4);
            GenerateComponentWiseTest(str, "isnan", new float[,] { { SignedFloatQNaN() }, { float.NegativeInfinity }, { float.MinValue }, { -1.0f }, { 0.0f }, { 1.0f }, { float.MaxValue }, { float.PositiveInfinity }, { UnsignedFloatQNaN() } },
                                                                   new bool[] { true, false, false, false, false, false, false, false, true }, 4);
            GenerateComponentWiseTest(str, "isnan", new double[,] { { SignedDoubleQNaN() }, { double.NegativeInfinity }, { double.MinValue }, { -1.0 }, { 0.0 }, { 1.0 }, { double.MaxValue }, { double.PositiveInfinity }, { UnsignedDoubleQNaN() } },
                                                                   new bool[] { true, false, false, false, false, false, false, false, true }, 4);

            GenerateComponentWiseTestFloatAndDouble(str, "sin", new double[,] { { -1000000.0 }, { -1.2 }, { 0.0 }, { 1.2 }, { 1000000.0 }, { double.NegativeInfinity }, { double.NaN }, { double.PositiveInfinity } },
                                                                new double[] { 0.34999350217129295, -0.93203908596722635, 0.0, 0.93203908596722635, -0.34999350217129295, double.NaN, double.NaN, double.NaN }, 1, 32);

            GenerateComponentWiseTestFloatAndDouble(str, "cos", new double[,] { { -1000000.0 }, { -1.2 }, { 0.0 }, { 1.2 }, { 1000000.0 },  { double.NegativeInfinity }, { double.NaN }, { double.PositiveInfinity } },
                                                                new double[] { 0.93675212753314479,  0.36235775447667358, 1.0, 0.36235775447667358,  0.93675212753314479, double.NaN, double.NaN, double.NaN }, 8, 32);

            GenerateComponentWiseTestFloatAndDouble(str, "tan", new double[,] { { -1000000.0 }, { -1.2 }, { 0.0 }, { 1.2 }, { 1000000.0 }, { double.NegativeInfinity }, { double.NaN }, { double.PositiveInfinity } },
                                                                new double[] { 0.373624453987599, -2.57215162212632, 0.0, 2.57215162212632, -0.373624453987599, double.NaN, double.NaN, double.NaN }, 1, 32);

            GenerateComponentWiseTestFloatAndDouble(str, "atan",new double[,] { { -1000000.0 }, { -1.2 }, { 0.0 }, { 1.2 }, { 1000000.0 }, { double.NegativeInfinity }, { double.NaN }, { double.PositiveInfinity } },
                                                                new double[] { -1.570795326794897, -0.8760580505981934, 0.0, 0.8760580505981934, 1.570795326794897, -1.570796326794897, double.NaN, 1.570796326794897 }, 1, 32);

            GenerateComponentWiseTestFloatAndDouble(str, "atan2", new double[,] { { 3.1, 2.4 }, { 3.1, -2.4 }, { -3.1, 2.4 }, { -3.1, -2.4 }, { 0.0, 0.0 },
                                                                { 1.0, double.NegativeInfinity },   { 1.0, double.PositiveInfinity }, { double.NegativeInfinity, 1.0 },   { double.PositiveInfinity, 1.0 },
                                                                // { double.NegativeInfinity, double.PositiveInfinity }, // TODO: fails with burst
                                                                { 1.0, double.NaN }, { double.NaN, 1.0 }, { double.NaN, double.NaN },
                                                                },
                                                                new double[] { 0.91199029067742038, 2.2296023629123729, -0.91199029067742038, -2.2296023629123729, 0.0f,
                                                                Math.PI, 0.0, -Math.PI*0.5, Math.PI*0.5,
                                                                // double.NaN, // TODO: fails with burst
                                                                double.NaN, double.NaN, double.NaN,
                                                                }, 1, 32);


            GenerateComponentWiseTestFloatAndDouble(str, "sinh",new double[,] { { -2.0 }, { -1.2 }, { 0.0 }, { 1.2 }, { 2.0 }, { double.NegativeInfinity }, { double.NaN }, { double.PositiveInfinity } },
                                                                new double[] { -3.626860407847018, -1.509461355412173, 0.0, 1.509461355412173, 3.626860407847018, double.NegativeInfinity, double.NaN, double.PositiveInfinity }, 1, 32);

            GenerateComponentWiseTestFloatAndDouble(str, "cosh",new double[,] { { -2.0 }, { -1.2 }, { 0.0 }, { 1.2 }, { 2.0 }, { double.NegativeInfinity }, { double.NaN }, { double.PositiveInfinity } },
                                                                new double[] { 3.7621956910836314, 1.81065556732437, 1.0, 1.81065556732437, 3.7621956910836314, double.PositiveInfinity, double.NaN, double.PositiveInfinity }, 1, 32);

            GenerateComponentWiseTestFloatAndDouble(str, "tanh",new double[,] { { -2.0 }, { -1.2 }, { 0.0 }, { 1.2 }, { 2.0 }, { double.NegativeInfinity }, { double.NaN }, { double.PositiveInfinity } },
                                                                new double[] { -0.96402758007581688, -0.83365460701215526, 0.0, 0.83365460701215526, 0.96402758007581688, -1.0, double.NaN, 1.0 }, 1, 32);


            GenerateComponentWiseTestFloatAndDouble(str, "exp", new double[,] { { -10.0 }, { -1.2 }, { 0.0 }, { 1.2 }, { double.NegativeInfinity }, { double.NaN }, { double.PositiveInfinity } },
                                                                new double[] { 0.00004539992976248485, 0.3011942119122021, 1.0, 3.3201169227365475, 0.0, double.NaN, double.PositiveInfinity }, 1, 32);

            GenerateComponentWiseTestFloatAndDouble(str, "exp2",new double[,] { { -10.0 }, { -1.2 }, { 0.0 }, { 1.2 }, { double.NegativeInfinity }, { double.NaN }, { double.PositiveInfinity } },
                                                                new double[] { 0.0009765625, 0.435275281648062, 1.0, 2.297396709994070, 0.0, double.NaN, double.PositiveInfinity }, 1, 32);

            GenerateComponentWiseTestFloatAndDouble(str, "exp10",new double[,] { { -10.0 }, { -1.2 }, { 0.0 }, { 1.2 }, { double.NegativeInfinity }, { double.NaN }, { double.PositiveInfinity } },
                                                                new double[] { 1e-10, 0.063095734448019325, 1.0, 15.8489319246111348520210, 0.0, double.NaN, double.PositiveInfinity }, 32, 32);


            GenerateComponentWiseTestFloatAndDouble(str, "log", new double[,] { { 1.2e-9 }, { 1.0 }, { 1.2e10 }, { -1.0 }, { double.NegativeInfinity }, { double.NaN }, { double.PositiveInfinity } },
                                                                new double[] { -20.540944280152457, 0.0, 23.20817248673441, double.NaN, double.NaN, double.NaN, double.PositiveInfinity }, 1, 32);

            GenerateComponentWiseTestFloatAndDouble(str, "log2", new double[,] { { 1.2e-9 }, { 1.0 }, { 1.2e10 }, { -1.0 }, { double.NegativeInfinity }, { double.NaN }, { double.PositiveInfinity } },
                                                                new double[] { -29.634318448152467, 0.0, 33.48231535470742, double.NaN, double.NaN, double.NaN, double.PositiveInfinity }, 1, 32);

            GenerateComponentWiseTestFloatAndDouble(str, "log10", new double[,] { { 1.2e-9 }, { 1.0 }, { 1.2e10 }, { -1.0 }, { double.NegativeInfinity }, { double.NaN }, { double.PositiveInfinity } },
                                                                new double[] { -8.92081875395237517, 0.0, 10.079181246047624, double.NaN, double.NaN, double.NaN, double.PositiveInfinity }, 1, 32);

            GenerateComponentWiseTestFloatAndDouble(str, "radians", new double[,] { { -123.45 }, { 0.0 }, { 123.45 }, { double.NegativeInfinity }, { double.NaN }, { double.PositiveInfinity } },
                                                                new double[] { -2.15460896158699986, 0.0, 2.15460896158699986, double.NegativeInfinity, double.NaN, double.PositiveInfinity }, 1, 1);

            GenerateComponentWiseTestFloatAndDouble(str, "degrees", new double[,] { { -123.45 }, { 0.0 }, { 123.45 }, { double.NegativeInfinity }, { double.NaN }, { double.PositiveInfinity } },
                                                                new double[] { -7073.1639808900125122, 0.0, 7073.1639808900125122, double.NegativeInfinity, double.NaN, double.PositiveInfinity}, 1, 1);

            GenerateComponentWiseTestFloatAndDouble(str, "sign",new double[,] { { -123.45 }, { -1e-20 }, { 0.0 }, { 1e-10 }, { 123.45 }, { double.NegativeInfinity }, { double.NaN }, { double.PositiveInfinity } },
                                                                new double[] { -1.0, -1.0, 0.0, 1.0, 1.0, -1.0, 0.0, 1.0 });

            GenerateComponentWiseTestFloatAndDouble(str, "sqrt", new double[,] { { -1.0}, { 0.0 }, { 1e-10 }, { 123.45 }, { double.NegativeInfinity }, { double.NaN }, { double.PositiveInfinity } },
                                                                new double[] { double.NaN, 0.0, 1e-5, 11.11080555135405, double.NaN, double.NaN, double.PositiveInfinity, }, 1, 1);

            GenerateComponentWiseTestFloatAndDouble(str, "rsqrt", new double[,] { { -1.0 }, { 0.0 }, { 1e10 }, { 123.45 }, { double.NegativeInfinity }, { double.NaN }, { double.PositiveInfinity } },
                                                                new double[] { double.NaN, double.PositiveInfinity, 1e-5, 0.0900024751020984295, double.NaN, double.NaN, 0.0, }, 1, 1);

            GenerateComponentWiseTestFloatAndDouble(str, "rcp", new double[,] { { -123.45 }, { 0.0 }, { 123.45 }, { double.NaN }, { double.PositiveInfinity } },
                                                                new double[] { -0.0081004455245038477, double.PositiveInfinity, 0.0081004455245038477, double.NaN, 0.0, }, 1, 1);

            GenerateComponentWiseTestFloatAndDouble(str, "floor", new double[,] { { double.NegativeInfinity },  { -100.51 }, { -100.5 }, { -100.49 }, { 0.0 }, { 100.49 }, { 100.50 }, { 100.51 }, { double.PositiveInfinity }, { double.NaN } },
                                                                new double[] { double.NegativeInfinity, -101.0, -101.0, -101.0, 0.0, 100.0, 100.0, 100.0, double.PositiveInfinity, double.NaN } );

            GenerateComponentWiseTestFloatAndDouble(str, "ceil", new double[,] { { double.NegativeInfinity }, { -100.51 }, { -100.5 }, { -100.49 }, { 0.0 }, { 100.49 }, { 100.50 }, { 100.51 }, { double.PositiveInfinity }, { double.NaN } },
                                                                new double[] { double.NegativeInfinity, -100.0, -100.0, -100.0, 0.0, 101.0, 101.0, 101.0, double.PositiveInfinity, double.NaN });

            GenerateComponentWiseTestFloatAndDouble(str, "round", new double[,] { { double.NegativeInfinity }, { -100.51 }, { -100.5 }, { -100.49 }, { 0.0 }, { 100.49 }, { 100.50 }, { 100.51 }, { 101.50 }, { double.PositiveInfinity }, { double.NaN } },
                                                                new double[] { double.NegativeInfinity, -101.0, -100.0, -100.0, 0.0, 100.0, 100.0, 101.0, 102.0, double.PositiveInfinity, double.NaN });

            GenerateComponentWiseTestFloatAndDouble(str, "trunc", new double[,] { { double.NegativeInfinity }, { -100.51 }, { -100.5 }, { -100.49 }, { 0.0 }, { 100.49 }, { 100.50 }, { 100.51 }, { 101.50 }, { double.PositiveInfinity }, { double.NaN } },
                                                                new double[] { double.NegativeInfinity, -100.0, -100.0, -100.0, 0.0, 100.0, 100.0, 100.0, 101.0, double.PositiveInfinity, double.NaN });

            GenerateComponentWiseTestFloatAndDouble(str, "frac", new double[,] { { double.NegativeInfinity }, { -1e20 }, { -100.3 }, { 0.0 }, { 100.8 }, { double.PositiveInfinity }, { double.NaN } },
                                                                new double[] { double.NaN, 0.0, 0.7, 0.0, 0.8, double.NaN, double.NaN }, 64, 64);

            GenerateComponentWiseTestFloatAndDouble(str, "lerp", new double[,] { { -123.45, 439.43, -1.5 }, { -123.45, 439.43, 0.5 }, { -123.45, 439.43, 5.5 }, { -123.45, 439.43, double.NaN } },
                                                                new double[] { -967.77, 157.99, 2972.39, double.NaN }, 1, 1);

            GenerateComponentWiseTestFloatAndDouble(str, "unlerp", new double[,] {  { -123.45, 439.43, -254.3}, { -123.45, 439.43, 0.0 }, { -123.45, 439.43, 632.1 },
                                                                                    { 123.4, 123.4, -430.0 }, { 123.4, 123.4, 430.0 },
                                                                                    { 439.43, -123.45, -254.3}, { 439.43, -123.45, 0.0 }, { 439.43, -123.45, 632.1 } },
                                                                new double[] { -0.23246517907902217, 0.21931850483229107, 1.3422932063672541,
                                                                                double.NegativeInfinity, double.PositiveInfinity,
                                                                                1.2324651790790221, 0.78068149516770893, -0.34229320636725412}, 4, 4);

            GenerateComponentWiseTestFloatAndDouble(str, "remap", new double[,] { { -123.45, 439.43, 541.3, 631.5, -200.0 }, { -123.45, 439.43, 541.3, 631.5, -100.0 }, { -123.45, 439.43, 541.3, 631.5, 500.0 },
                                                                                  { 439.43, -123.45, 541.3, 631.5, -200.0 }, { 439.43, -123.45, 541.3, 631.5, -100.0 }, { 439.43, -123.45, 541.3, 631.5, 500.0 },
                                                                                  { -123.45, 439.43, 631.5, 541.3, -200.0 }, { -123.45, 439.43, 631.5, 541.3,-100.0 }, { -123.45,  439.43, 631.5, 541.3, 500.0 },
                                                                                  { -123.45,-123.45, 541.3, 631.5, -200.0 }, { -123.45,-123.45, 541.3, 631.5, -100.0 }, },
                                                                new double[] {  529.03306921546333, 545.05779917566799, 641.20617893689596,
                                                                                643.76693078453667, 627.74220082433201, 531.59382106310404,
                                                                                643.76693078453667, 627.74220082433201, 531.59382106310404,
                                                                                double.NegativeInfinity, double.PositiveInfinity,
                                                                }, 4, 4);


            GenerateComponentWiseTest(str, "clamp", new int[,] {    { int.MinValue, -123, 439},
                                                                    { -254, -123, 439}, { 246, -123, 439 }, { 632, -123, 439 },
                                                                    { -254,  439,-123}, { 246,  439,-123 }, { 632,  439,-123 },
                                                                    { int.MaxValue, -123, 439},
                                                                },
                                                    new int[] { -123, -123, 246, 439, 439, 439, 439, 439 }, 4);

            GenerateComponentWiseTest(str, "clamp", new uint[,] {   { 0, 123, 439},
                                                                    { 54, 123, 439}, { 246, 123, 439 }, { 632, 123, 439 },
                                                                    { 54, 439, 123}, { 246, 439, 123 }, { 632, 439, 123 },
                                                                    { uint.MaxValue, 123, 439},
                                                                },
                                                    new uint[] { 123, 123, 246, 439, 439, 439, 439, 439 }, 4);

            GenerateComponentWiseTest(str, "clamp", new long[,] {   { long.MinValue, -123, 439},
                                                                    { -254, -123, 439}, { 246, -123, 439 }, { 632, -123, 439 },
                                                                    { -254,  439,-123}, { 246,  439,-123 }, { 632,  439,-123 },
                                                                    { long.MaxValue, -123, 439},
                                                                },
                                                    new long[] { -123, -123, 246, 439, 439, 439, 439, 439 }, 1);

            GenerateComponentWiseTest(str, "clamp", new ulong[,] {  { 0, 123, 439},
                                                                    { 54, 123, 439}, { 246, 123, 439 }, { 632, 123, 439 },
                                                                    { 54, 439, 123}, { 246, 439, 123 }, { 632, 439, 123 },
                                                                    { ulong.MaxValue, 123, 439},
                                                                },
                                                    new ulong[] { 123, 123, 246, 439, 439, 439, 439, 439 }, 1);

            GenerateComponentWiseTestFloatAndDouble(str, "clamp", new double[,] {   { double.NegativeInfinity, -123.45, 439.43},
                                                                                    { -254.3, -123.45, 439.43}, { 246.3, -123.45, 439.43 }, { 632.1, -123.45, 439.43 },
                                                                                    { -254.3,  439.43,-123.45}, { 246.3,  439.43,-123.45 }, { 632.1,  439.43,-123.45 },
                                                                                    { double.PositiveInfinity, -123.45, 439.43},
                                                                                    { double.NaN, -123.45, 439.43},
                                                                                    },
                                                    new double[] { -123.45, -123.45, 246.3, 439.43, 439.43, 439.43, 439.43, 439.43, 439.43 });

            GenerateComponentWiseTestFloatAndDouble(str, "saturate", new double[,] { { double.NegativeInfinity }, { -123.45 }, { 0.0 }, { 0.5 }, { 1.0 }, { 123.45 }, { double.PositiveInfinity }, { double.NaN } },
                                                    new double[] { 0.0, 0.0, 0.0, 0.5, 1.0, 1.0, 1.0, 1.0 });

            GenerateComponentWiseTestFloatAndDouble(str, "step", new double[,] { { -123.45, double.NegativeInfinity }, { -123.45, -200.0 }, { -123.45, 200.0 }, { -123.45, double.PositiveInfinity }, { -123.45, double.NaN },
                                                                                 { 123.45, double.NegativeInfinity }, { 123.45, -200.0 }, { 123.45, 200.0 }, { 123.45, double.PositiveInfinity }, { 123.45, double.NaN },
                                                                                 { double.NegativeInfinity, double.NegativeInfinity }, { double.NegativeInfinity, -200.0 }, { double.NegativeInfinity, 200.0 }, { double.NegativeInfinity, double.PositiveInfinity }, { double.NegativeInfinity, double.NaN },
                                                                                 { double.PositiveInfinity, double.NegativeInfinity }, { double.PositiveInfinity, -200.0 }, { double.PositiveInfinity, 200.0 }, { double.PositiveInfinity, double.PositiveInfinity }, { double.PositiveInfinity, double.NaN },
                                                                                 { double.NaN, double.NegativeInfinity }, { double.NaN, -200.0 }, { double.NaN, 200.0 }, { double.NaN, double.PositiveInfinity }, { double.NaN, double.NaN }},
                                                                 new double[] {  0.0, 0.0, 1.0, 1.0, 0.0,
                                                                                 0.0, 0.0, 1.0, 1.0, 0.0,
                                                                                 1.0, 1.0, 1.0, 1.0, 0.0,
                                                                                 0.0, 0.0, 0.0, 1.0, 0.0,
                                                                                 0.0, 0.0, 0.0, 0.0, 0.0});


            GenerateComponentWiseTest(str, "min", new int[,] { { int.MinValue, int.MinValue }, { int.MinValue, -1 }, { -1, int.MinValue },
                                                                                { -1234, -3456 }, { -3456, -1234 }, { -1234, 3456 }, { 3456, -1234 }, { 1234, 3456 }, { 3456, 1234 },
                                                                                { 1, int.MaxValue}, { int.MaxValue, 1 }, { int.MaxValue, int.MinValue }, { int.MaxValue, int.MaxValue} },
                                                  new int[] { int.MinValue, int.MinValue, int.MinValue,
                                                                -3456, -3456, -1234, -1234, 1234, 1234,
                                                                1, 1, int.MinValue, int.MaxValue}, 4);

            GenerateComponentWiseTest(str, "min", new uint[,] { { 1234u, 3456u }, { 3456u, 1234u },
                                                                { 0xFFFFFF00u, 7u}, { 7u, 0xFFFFFF00u},
                                                                { 1u, uint.MaxValue}, { uint.MaxValue, 1u }, { uint.MaxValue, uint.MaxValue} },
                                                  new uint[] { 1234u, 1234u, 7u, 7u, 1u, 1u, uint.MaxValue}, 4);

            GenerateComponentWiseTest(str, "min", new long[,] { { long.MinValue, long.MinValue }, { long.MinValue, -1 }, { -1, long.MinValue },
                                                                                { -1234, -3456 }, { -3456, -1234 }, { -1234, 3456 }, { 3456, -1234 }, { 1234, 3456 }, { 3456, 1234 },
                                                                                { 1, long.MaxValue}, { long.MaxValue, 1 }, { long.MaxValue, long.MinValue }, { long.MaxValue, long.MaxValue} },
                                                  new long[] { long.MinValue, long.MinValue, long.MinValue,
                                                                -3456, -3456, -1234, -1234, 1234, 1234,
                                                                1, 1, long.MinValue, long.MaxValue}, 1);

            GenerateComponentWiseTest(str, "min", new ulong[,] { { 1234u, 3456u }, { 3456u, 1234u },
                                                                { 0xFFFFFFFFFFFFFF00ul, 7u}, { 7u, 0xFFFFFFFFFFFFFF00ul},
                                                                { 1u, ulong.MaxValue}, { ulong.MaxValue, 1u }, { ulong.MaxValue, ulong.MaxValue} },
                                                  new ulong[] { 1234u, 1234u, 7u, 7u, 1u, 1u, ulong.MaxValue }, 1);


            GenerateComponentWiseTestFloatAndDouble(str, "min", new double[,] { { double.NegativeInfinity, double.NegativeInfinity }, { double.NegativeInfinity, -1.0 }, { -1.0, double.NegativeInfinity },
                                                                                { -1234.56, -3456.7 }, { -3456.7, -1234.56 }, { -1234.56, 3456.7 }, { 3456.7, -1234.56 }, { 1234.56, 3456.7 }, { 3456.7, 1234.56 },
                                                                                { 1.0, double.PositiveInfinity}, { double.PositiveInfinity, 1.0 }, { double.PositiveInfinity, double.NegativeInfinity }, { double.PositiveInfinity, double.PositiveInfinity },
                                                                                { double.NaN, 2.3 },    { 2.3, double.NaN }, { double.NaN, double.NaN } },
                                                                new double[] { double.NegativeInfinity, double.NegativeInfinity, double.NegativeInfinity,
                                                                                -3456.7, -3456.7, -1234.56, -1234.56, 1234.56, 1234.56,
                                                                                1.0, 1.0, double.NegativeInfinity, double.PositiveInfinity,
                                                                                2.3, 2.3, double.NaN});



            GenerateComponentWiseTest(str, "max", new int[,] { { int.MinValue, int.MinValue }, { int.MinValue, -1 }, { -1, int.MinValue },
                                                                                { -1234, -3456 }, { -3456, -1234 }, { -1234, 3456 }, { 3456, -1234 }, { 1234, 3456 }, { 3456, 1234 },
                                                                                { 1, int.MaxValue}, { int.MaxValue, 1 }, { int.MaxValue, int.MinValue }, { int.MaxValue, int.MaxValue} },
                                                  new int[] { int.MinValue, -1, -1,
                                                                -1234, -1234, 3456, 3456, 3456, 3456,
                                                                int.MaxValue, int.MaxValue, int.MaxValue, int.MaxValue}, 4);

            GenerateComponentWiseTest(str, "max", new uint[,] { { 1234u, 3456u }, { 3456u, 1234u },
                                                                { 0xFFFFFF00u, 7u}, { 7u, 0xFFFFFF00u},
                                                                { 1u, uint.MaxValue}, { uint.MaxValue, 1u }, { uint.MaxValue, uint.MaxValue} },
                                                  new uint[] { 3456u, 3456u, 0xFFFFFF00u, 0xFFFFFF00u, uint.MaxValue, uint.MaxValue, uint.MaxValue }, 4);

            GenerateComponentWiseTest(str, "max", new long[,] { { long.MinValue, long.MinValue }, { long.MinValue, -1 }, { -1, long.MinValue },
                                                                                { -1234, -3456 }, { -3456, -1234 }, { -1234, 3456 }, { 3456, -1234 }, { 1234, 3456 }, { 3456, 1234 },
                                                                                { 1, long.MaxValue}, { long.MaxValue, 1 }, { long.MaxValue, long.MinValue }, { long.MaxValue, long.MaxValue} },
                                                  new long[] { long.MinValue, -1, -1,
                                                                -1234, -1234, 3456, 3456, 3456, 3456,
                                                                long.MaxValue, long.MaxValue, long.MaxValue, long.MaxValue}, 1);

            GenerateComponentWiseTest(str, "max", new ulong[,] { { 1234u, 3456u }, { 3456u, 1234u },
                                                                { 0xFFFFFFFFFFFFFF00ul, 7u}, { 7u, 0xFFFFFFFFFFFFFF00ul},
                                                                { 1u, ulong.MaxValue}, { ulong.MaxValue, 1u }, { ulong.MaxValue, ulong.MaxValue} },
                                                  new ulong[] { 3456u, 3456u, 0xFFFFFFFFFFFFFF00ul, 0xFFFFFFFFFFFFFF00ul, ulong.MaxValue, ulong.MaxValue, ulong.MaxValue }, 1);

            GenerateComponentWiseTestFloatAndDouble(str, "max", new double[,] { { double.NegativeInfinity, double.NegativeInfinity }, { double.NegativeInfinity, -1.0 }, { -1.0, double.NegativeInfinity },
                                                                                { -1234.56, -3456.7 }, { -3456.7, -1234.56 }, { -1234.56, 3456.7 }, { 3456.7, -1234.56 }, { 1234.56, 3456.7 }, { 3456.7, 1234.56 },
                                                                                { 1.0, double.PositiveInfinity}, { double.PositiveInfinity, 1.0 }, { double.PositiveInfinity, double.NegativeInfinity }, { double.PositiveInfinity, double.PositiveInfinity },
                                                                                { double.NaN, 2.3 },    { 2.3, double.NaN }, { double.NaN, double.NaN } },
                                                                new double[] { double.NegativeInfinity, -1.0, -1.0,
                                                                                -1234.56, -1234.56, 3456.7, 3456.7, 3456.7, 3456.7,
                                                                                double.PositiveInfinity, double.PositiveInfinity, double.PositiveInfinity, double.PositiveInfinity,
                                                                                2.3, 2.3, double.NaN});


            GenerateComponentWiseTestFloatAndDouble(str, "smoothstep", new double[,] { { -123.45, 345.6, double.NegativeInfinity}, { -123.45, 345.6, -200.0}, { -123.45, 345.6, -100.0}, { -123.45, 345.6, 400.0}, { -123.45, 345.6, double.PositiveInfinity}, { -123.45, 345.6, double.NaN },
                                                                                        { 345.6, -123.45, double.NegativeInfinity}, { 345.6, -123.45, -200.0}, { 345.6, -123.45, -100.0}, { 345.6, -123.45, 400.0}, { 345.6, -123.45, double.PositiveInfinity}, { 345.6, -123.45, double.NaN }},
                                                                       new double[] { 0.0, 0.0, 0.0072484810488798993, 1.0, 1.0, 1.0,
                                                                                      1.0, 1.0, 0.9927515189511201007, 0.0, 0.0, 1.0}, 8, 8);

            GenerateComponentWiseTest(str, "mad", new int[,] { { 1234, 5678, 91011 }, { 1234, 5678, -91011 }, { 1234, -5678, 91011 }, { 1234, -5678, -91011 },
                                                               {-1234, 5678, 91011 }, {-1234, 5678, -91011 }, {-1234, -5678, 91011 }, {-1234, -5678, -91011 },
                                                               { 98765, 56789, 91011 }, { 98765, 56789,-91011 }, { 98765,-56789, 91011 }, { 98765,-56789,-91011 },
                                                               {-98765, 56789, 91011 }, {-98765, 56789,-91011 }, {-98765,-56789, 91011 }, {-98765,-56789,-91011 }},
                                                  new int[] { 7097663,  6915641, -6915641, -7097663,
                                                             -6915641, -7097663,  7097663,  6915641,
                                                              1313889300, 1313707278, -1313707278, -1313889300,
                                                             -1313707278, -1313889300, 1313889300, 1313707278}, 4);


            GenerateComponentWiseTest(str, "mad", new uint[,] { { 1234u, 5678u, 91011u }, { 98765u, 56789u, 91011u } },
                                                  new uint[] { 7097663u, 1313889300u }, 4);


            GenerateComponentWiseTest(str, "mad", new long[,] { { 1234, 5678, 91011 }, { 1234, 5678, -91011 }, { 1234, -5678, 91011 }, { 1234, -5678, -91011 },
                                                               {-1234, 5678, 91011 }, {-1234, 5678, -91011 }, {-1234, -5678, 91011 }, {-1234, -5678, -91011 },
                                                               { 9876543210, 5678901234, 9101112134 }, { 9876543210, 5678901234,-9101112134 }, { 9876543210,-5678901234, 9101112134 }, { 9876543210,-5678901234,-9101112134 },
                                                               {-9876543210, 5678901234, 9101112134 }, {-9876543210, 5678901234,-9101112134 }, {-9876543210,-5678901234, 9101112134 }, {-9876543210,-5678901234,-9101112134 }},
                                                  new long[] { 7097663,  6915641, -6915641, -7097663,
                                                             -6915641, -7097663,  7097663,  6915641,
                                                              747681210895778426, 747681192693554158, -747681192693554158, -747681210895778426,
                                                              -747681192693554158, -747681210895778426, 747681210895778426, 747681192693554158}, 1);

            GenerateComponentWiseTest(str, "mad", new ulong[,] { { 1234, 5678, 91011 }, { 9876543210, 5678901234, 9101112134 }},
                                                  new long[] { 7097663, 747681210895778426 }, 1);


            GenerateComponentWiseTestFloatAndDouble(str, "mad",         new double[,] { { -123.45, 345.6, 4.321 }, { double.NaN, 345.6, 4.321 }, { -123.45, double.NaN, 4.321 }, { -123.45, 345.6, double.NaN } },
                                                                        new double[] { -42659.999, double.NaN, double.NaN, double.NaN }, 1, 1);


            GenerateComponentWiseTestFloatAndDouble(str, "fmod", new double[,] {    { double.NegativeInfinity, double.NegativeInfinity }, { -323.4, double.NegativeInfinity }, { -0.0, double.NegativeInfinity}, { 0.0, double.NegativeInfinity}, { 323.4, double.NegativeInfinity}, { double.PositiveInfinity, double.NegativeInfinity}, { double.NaN, double.NegativeInfinity},
                                                                                    { double.NegativeInfinity, -123.6}, { -323.4, -123.6}, { -0.0, -123.6}, { 0.0, -123.6}, { 323.4, -123.6}, { double.PositiveInfinity, -123.6}, { double.NaN, -123.6},
                                                                                    { double.NegativeInfinity, -0.0}, { -323.4, -0.0}, { -0.0, -0.0}, { 0.0, -0.0}, { 323.4, -0.0}, { double.PositiveInfinity, -0.0}, { double.NaN, -0.0},
                                                                                    { double.NegativeInfinity, 0.0}, { -323.4, 0.0}, { -0.0, 0.0}, { 0.0, 0.0}, { 323.4, 0.0}, { double.PositiveInfinity, 0.0}, { double.NaN, 0.0},
                                                                                    { double.NegativeInfinity, 123.6}, { -323.4, 123.6}, { -0.0, 123.6}, { 0.0, 123.6}, { 323.4, 123.6}, { double.PositiveInfinity, 123.6}, { double.NaN, 123.6},
                                                                                    { double.NegativeInfinity, double.PositiveInfinity}, { -323.4, double.PositiveInfinity}, { -0.0, double.PositiveInfinity}, { 0.0, double.PositiveInfinity}, { 323.4, double.PositiveInfinity}, { double.PositiveInfinity, double.PositiveInfinity}, { double.NaN, double.PositiveInfinity},
                                                                                    { double.NegativeInfinity, double.NaN}, { -323.4, double.NaN}, { -0.0, double.NaN}, { 0.0, double.NaN}, { 323.4, double.NaN}, { double.PositiveInfinity, double.NaN}, { double.NaN, double.NaN},
                                                                                    },
                                                                 new double[] {     double.NaN, -323.4, -0.0, 0.0, 323.4, double.NaN, double.NaN,
                                                                                    double.NaN, -76.2, -0.0, 0.0, 76.2, double.NaN, double.NaN,
                                                                                    double.NaN, double.NaN,double.NaN,double.NaN,double.NaN,double.NaN,double.NaN,
                                                                                    double.NaN, double.NaN,double.NaN,double.NaN,double.NaN,double.NaN,double.NaN,
                                                                                    double.NaN, -76.2, -0.0, 0.0, 76.2, double.NaN, double.NaN,
                                                                                    double.NaN, -323.4, -0.0, 0.0, 323.4, double.NaN, double.NaN,
                                                                                    double.NaN, double.NaN,double.NaN,double.NaN,double.NaN,double.NaN,double.NaN}, 1, 1);

            GenerateComponentWiseTestFloatAndDouble(str, "pow", new double[,] {     { double.NegativeInfinity, double.NegativeInfinity }, { -3.4, double.NegativeInfinity }, { -0.0, double.NegativeInfinity}, { 0.0, double.NegativeInfinity}, { 3.4, double.NegativeInfinity}, { double.PositiveInfinity, double.NegativeInfinity}, { double.NaN, double.NegativeInfinity},

                                                                                    { double.NegativeInfinity, -2.6}, { -3.4, -2.6}, { -0.0, -2.6}, { 0.0, -2.6}, { 3.4, -2.6}, { double.PositiveInfinity, -2.6}, { double.NaN, -2.6},

                                                                                    { double.NegativeInfinity, -0.0}, { -3.4, -0.0}, { -0.0, -0.0}, { 0.0, -0.0}, { 3.4, -0.0}, { double.PositiveInfinity, -0.0}, // { double.NaN, -0.0}, // TODO: fails with burst
                                                                                    { double.NegativeInfinity, 0.0}, { -3.4, 0.0}, { -0.0, 0.0}, { 0.0, 0.0}, { 3.4, 0.0}, { double.PositiveInfinity, 0.0}, // { double.NaN, 0.0}, // TODO: fails with burst

                                                                                    { double.NegativeInfinity, 2.6}, { -3.4, 2.6}, { -0.0, 2.6}, { 0.0, 2.6}, { 3.4, 2.6}, { double.PositiveInfinity, 2.6}, { double.NaN, 2.6},
                                                                                    { double.NegativeInfinity, double.PositiveInfinity}, { -3.4, double.PositiveInfinity}, { -0.0, double.PositiveInfinity}, { 0.0, double.PositiveInfinity}, { 3.4, double.PositiveInfinity}, { double.PositiveInfinity, double.PositiveInfinity}, { double.NaN, double.PositiveInfinity},
                                                                                    { double.NegativeInfinity, double.NaN}, { -3.4, double.NaN}, { -0.0, double.NaN}, { 0.0, double.NaN}, { 3.4, double.NaN}, { double.PositiveInfinity, double.NaN}, { double.NaN, double.NaN},

                                                                                    },
                                                                 new double[]       {
                                                                                      0.0, 0.0, double.PositiveInfinity, double.PositiveInfinity, 0.0, 0.0, double.NaN,
                                                                                      0.0, double.NaN, double.PositiveInfinity, double.PositiveInfinity, 0.041510199028461224, 0.0, double.NaN,
                                                                                      1.0, 1.0, 1.0, 1.0, 1.0, 1.0, // double.NaN, // TODO: fails with burst
                                                                                      1.0, 1.0, 1.0, 1.0, 1.0, 1.0, // double.NaN, // TODO: fails with burst

                                                                                      double.PositiveInfinity, double.NaN, 0.0, 0.0, 24.090465076169736, double.PositiveInfinity, double.NaN,

                                                                                      double.PositiveInfinity, double.PositiveInfinity, 0.0, 0.0, double.PositiveInfinity, double.PositiveInfinity, double.NaN,
                                                                                      double.NaN, double.NaN, double.NaN, double.NaN, double.NaN, double.NaN, double.NaN,
                                                                                    }, 1, 1);


            GenerateComponentWiseTest(str, "ceilpow2", new int[,] { { 0 }, { 1 }, { 2 }, { 3 }, { 1019642234 }, { 1823423423 }, { -2147483647 } },
                                                       new int[] { 0, 1, 2, 4, 1073741824, -2147483648, 0 }, 4);

            GenerateComponentWiseTest(str, "ceilpow2", new uint[,] { { 0u }, { 1u }, { 2u }, { 3u }, { 1019642234u }, { 1823423423u }, { 4294967295u } },
                                                       new uint[] { 0u, 1u, 2u, 4u, 1073741824u, 2147483648u, 0u }, 4);


            GenerateComponentWiseTest(str, "ceilpow2", new long[,] { { 0L }, { 1L }, { 2L }, { 3L }, { 1019642234L }, { 1823423423L }, { 2147483648L }, { 4294967295L }, { 4294967296L }, { 7227372236554874814L }, { -100L } },
                                                       new long[] { 0L, 1L, 2L, 4L, 1073741824L, 2147483648L, 2147483648L, 4294967296L, 4294967296L, -9223372036854775808L, 0L }, 1);


            GenerateComponentWiseTest(str, "ceilpow2", new ulong[,] { { 0UL }, { 1UL }, { 2UL }, { 3UL }, { 1019642234UL }, { 1823423423UL }, { 2147483648UL }, { 4294967295UL }, { 4294967296UL }, { 7227372236554874814UL }, { 10223372036854775808UL } },
                                                       new ulong[] { 0UL, 1UL, 2UL, 4UL, 1073741824UL, 2147483648UL, 2147483648UL, 4294967296UL, 4294967296UL, 9223372036854775808UL, 0L }, 1);
            GenerateComponentWiseTest(str, "floorlog2", new int[,] { { 1 }, { 2 }, { 3 }, { 4 }, { 5 }, { (1 << 15) - 1 }, { 1 << 15 }, { (1 << 15) + 1 }, { Int32.MaxValue } }, new int[] { 0, 1, 1, 2, 2, 14, 15, 15, 30 }, 4);
            GenerateComponentWiseTest(str, "floorlog2", new uint[,] { { 1 }, { 2 }, { 3 }, { 4 }, { 5 }, { (1 << 15) - 1 }, { 1 << 15 }, { (1 << 15) + 1 }, { Int32.MaxValue } }, new int[] { 0, 1, 1, 2, 2, 14, 15, 15, 30 }, 4);


            GenerateComponentWiseTest(str, "ceillog2", new int[,] { { 1 }, { 2 }, { 3 }, { 4 }, { 5 }, { 63 }, { 64 }, { 65 }, { (1 << 24) - 1 }, { 1 << 24 }, { (1 << 24) + 1 }, { 2147483646 }, { 2147483647 } }, new int[] { 0, 1, 2, 2, 3, 6, 6, 7, 24, 24, 25, 31, 31 }, 4);
            GenerateComponentWiseTest(str, "ceillog2", new uint[,] { { 1u }, { 2u }, { 3u }, { 4u }, { 5u }, { 63u }, { 64u }, { 65u }, { (1u << 24) - 1u }, { 1u << 24 }, { (1u << 24) + 1u }, { 4294967294u }, { 4294967295u } }, new int[] { 0, 1, 2, 2, 3, 6, 6, 7, 24, 24 ,25, 32, 32 }, 4);
            GenerateComponentWiseTest(str, "ispow2", new int[,] { { -3 }, { -2 }, { -1 }, { 0 }, { 1 }, { 2 }, { 3 }, { 4 }, { (1 << 15) - 1}, { 1 << 15 }, { (1 << 15) + 1}, { (1 << 21) - 1}, { 1 << 21 }, { 268431360 }  }, new bool[] { false, false, false, false, true, true, false, true, false, true, false, false, true, false, false }, 4);
            GenerateComponentWiseTest(str, "ispow2", new uint[,] { { 0u }, { 1u }, { 2u }, { 3u }, { 4u }, { (1u << 15) - 1}, { 1u << 15 }, { (1u << 15) + 1 }, { (1u << 21) - 1}, { 1u << 21 }, { (1u << 21) + 1 }, { 268431360u } }, new bool[] { false, true, true, false, true, false, true, false, false, true, false, false }, 4);

            str.Append("\n\t}");
            str.Append("\n}\n");
        }

        private void GenerateTypeTests(StringBuilder str)
        {
            StringBuilder mathStr = new StringBuilder();

            str.Append("using NUnit.Framework;\n");
            str.Append("using static Unity.Mathematics.math;\n");
            str.Append("using Burst.Compiler.IL.Tests;\n\n");
            str.Append("namespace Unity.Mathematics.Tests\n");
            str.Append("{\n");
            str.Append("\t[TestFixture]\n");
            str.AppendFormat("\tpublic class Test{0}\n", UpperCaseFirstLetter(m_TypeName));
            str.Append("\t{\n");

            TestStaticFields(str);
            TestConstructors(str);
            TestOperators(str);

            str.Append("\n\t}");
            str.Append("\n}\n");
        }

        void BeginPerformanceTestCodeGen(StringBuilder str, string testSuiteName)
        {
            str.AppendFormat("using System;\n");
            str.AppendFormat("using NUnit.Framework;\n");
            str.AppendFormat("using Unity.Collections;\n");
            str.AppendFormat("using Unity.Collections.LowLevel.Unsafe;\n");
            str.AppendFormat("using Unity.PerformanceTesting;\n");
            str.AppendFormat("using Unity.Burst;\n\n");
            str.AppendFormat("namespace Unity.Mathematics.PerformanceTests\n");
            str.AppendFormat("{{\n");
            str.AppendFormat("    public partial class {0}\n", testSuiteName);
            str.AppendFormat("    {{\n");
        }

        void EndPerformanceTestCodeGen(StringBuilder str)
        {
            str.AppendFormat("    }}\n");
            str.AppendFormat("}}\n");
        }

        void GenerateMulPerformanceTests(StringBuilder str)
        {
            BeginPerformanceTestCodeGen(str, "TestMul");

            GeneratePerformanceTest(str, "float4x4_float4x4", new PerformanceTestArrayArgument[] {
                new PerformanceTestArrayArgument { m_ElementType = "float4x4", m_MemberName = "m1", m_ElementInitializer = "float4x4.identity" },
                new PerformanceTestArrayArgument { m_ElementType = "float4x4", m_MemberName = "m2", m_ElementInitializer = "float4x4.identity" },
            }, "args.m1[i] = math.mul(args.m1[i], args.m2[i]);", 10000);
            GeneratePerformanceTest(str, "float4x4_float4", new PerformanceTestArrayArgument[] {
                new PerformanceTestArrayArgument { m_ElementType = "float4x4", m_MemberName = "m1", m_ElementInitializer = "float4x4.identity" },
                new PerformanceTestArrayArgument { m_ElementType = "float4", m_MemberName = "m2", m_ElementInitializer = "new float4(1.0f, 0.0f, 0.0f, 1.0f)" },
            }, "args.m2[i] = math.mul(args.m1[i], args.m2[i]);", 10000);
            GeneratePerformanceTest(str, "quaternion_quaternion", new PerformanceTestArrayArgument[] {
                new PerformanceTestArrayArgument { m_ElementType = "quaternion", m_MemberName = "q1", m_ElementInitializer = "quaternion.identity" },
                new PerformanceTestArrayArgument { m_ElementType = "quaternion", m_MemberName = "q2", m_ElementInitializer = "quaternion.identity" },
            }, "args.q2[i] = math.mul(args.q1[i], args.q2[i]);", 10000);
            GeneratePerformanceTest(str, "float3x3_float3x3", new PerformanceTestArrayArgument[] {
                new PerformanceTestArrayArgument { m_ElementType = "float3x3", m_MemberName = "m1", m_ElementInitializer = "float3x3.identity" },
                new PerformanceTestArrayArgument { m_ElementType = "float3x3", m_MemberName = "m2", m_ElementInitializer = "float3x3.identity" },
            }, "args.m2[i] = math.mul(args.m1[i], args.m2[i]);", 10000);
            GeneratePerformanceTest(str, "float2x2_float2x2", new PerformanceTestArrayArgument[] {
                new PerformanceTestArrayArgument { m_ElementType = "float2x2", m_MemberName = "m1", m_ElementInitializer = "float2x2.identity" },
                new PerformanceTestArrayArgument { m_ElementType = "float2x2", m_MemberName = "m2", m_ElementInitializer = "float2x2.identity" },
            }, "args.m2[i] = math.mul(args.m1[i], args.m2[i]);", 10000);
            GeneratePerformanceTest(str, "float3x3_float3", new PerformanceTestArrayArgument[] {
                new PerformanceTestArrayArgument { m_ElementType = "float3x3", m_MemberName = "m1", m_ElementInitializer = "float3x3.identity" },
                new PerformanceTestArrayArgument { m_ElementType = "float3", m_MemberName = "m2", m_ElementInitializer = "new float3(1.0f, 0.0f, 0.0f)" },
            }, "args.m2[i] = math.mul(args.m1[i], args.m2[i]);", 10000);
            GeneratePerformanceTest(str, "float2x2_float2", new PerformanceTestArrayArgument[] {
                new PerformanceTestArrayArgument { m_ElementType = "float2x2", m_MemberName = "m1", m_ElementInitializer = "float2x2.identity" },
                new PerformanceTestArrayArgument { m_ElementType = "float2", m_MemberName = "m2", m_ElementInitializer = "new float2(1.0f, 0.0f)" },
            }, "args.m2[i] = math.mul(args.m1[i], args.m2[i]);", 10000);

            EndPerformanceTestCodeGen(str);
        }

        void GenerateInversePerformanceTests(StringBuilder str)
        {
            BeginPerformanceTestCodeGen(str, "TestInverse");

            GeneratePerformanceTest(str, "float4x4_inverse", new PerformanceTestArrayArgument[] {
                new PerformanceTestArrayArgument { m_ElementType = "float4x4", m_MemberName = "m1", m_ElementInitializer = "float4x4.identity" },
            }, "args.m1[i] = math.inverse(args.m1[i]);", 10000);
            GeneratePerformanceTest(str, "float3x3_inverse", new PerformanceTestArrayArgument[] {
                new PerformanceTestArrayArgument { m_ElementType = "float3x3", m_MemberName = "m1", m_ElementInitializer = "float3x3.identity" },
            }, "args.m1[i] = math.inverse(args.m1[i]);", 10000);
            GeneratePerformanceTest(str, "float2x2_inverse", new PerformanceTestArrayArgument[] {
                new PerformanceTestArrayArgument { m_ElementType = "float2x2", m_MemberName = "m1", m_ElementInitializer = "float2x2.identity" },
            }, "args.m1[i] = math.inverse(args.m1[i]);", 10000);
            GeneratePerformanceTest(str, "double4x4_inverse", new PerformanceTestArrayArgument[] {
                new PerformanceTestArrayArgument { m_ElementType = "double4x4", m_MemberName = "m1", m_ElementInitializer = "double4x4.identity" },
            }, "args.m1[i] = math.inverse(args.m1[i]);", 10000);
            GeneratePerformanceTest(str, "double3x3_inverse", new PerformanceTestArrayArgument[] {
                new PerformanceTestArrayArgument { m_ElementType = "double3x3", m_MemberName = "m1", m_ElementInitializer = "double3x3.identity" },
            }, "args.m1[i] = math.inverse(args.m1[i]);", 10000);
            GeneratePerformanceTest(str, "double2x2_inverse", new PerformanceTestArrayArgument[] {
                new PerformanceTestArrayArgument { m_ElementType = "double2x2", m_MemberName = "m1", m_ElementInitializer = "double2x2.identity" },
            }, "args.m1[i] = math.inverse(args.m1[i]);", 10000);
            GeneratePerformanceTest(str, "quaternion_inverse", new PerformanceTestArrayArgument[] {
                new PerformanceTestArrayArgument { m_ElementType = "quaternion", m_MemberName = "q", m_ElementInitializer = "quaternion.identity" },
            }, "args.q[i] = math.inverse(args.q[i]);", 10000);

            EndPerformanceTestCodeGen(str);
        }

        void GenerateFastInversePerformanceTests(StringBuilder str)
        {
            BeginPerformanceTestCodeGen(str, "TestFastInverse");

            GeneratePerformanceTest(str, "float4x4_fastinverse", new PerformanceTestArrayArgument[] {
                new PerformanceTestArrayArgument { m_ElementType = "float4x4", m_MemberName = "m1", m_ElementInitializer = "float4x4.identity" },
            }, "args.m1[i] = math.fastinverse(args.m1[i]);", 10000);
            GeneratePerformanceTest(str, "double4x4_fastinverse", new PerformanceTestArrayArgument[] {
                new PerformanceTestArrayArgument { m_ElementType = "double4x4", m_MemberName = "m1", m_ElementInitializer = "double4x4.identity" },
            }, "args.m1[i] = math.fastinverse(args.m1[i]);", 10000);

            EndPerformanceTestCodeGen(str);
        }

        void GenerateConversionPerformanceTests(StringBuilder str)
        {
            BeginPerformanceTestCodeGen(str, "TestConversions");

            // Most of these tests will need to write to an output array to ensure
            // burst doesn't optimize away to just one loop iteration.
            GeneratePerformanceTest(str, "quaternion_to_float3x3", new PerformanceTestArrayArgument[] {
                new PerformanceTestArrayArgument { m_ElementType = "quaternion", m_MemberName = "q", m_ElementInitializer = "quaternion.identity" },
                new PerformanceTestArrayArgument { m_ElementType = "float3x3", m_MemberName = "f3x3", m_ElementInitializer = "float3x3.identity" },
            }, "args.f3x3[i] = new float3x3(args.q[i]);", 10000);
            GeneratePerformanceTest(str, "float3x3_to_quaternion", new PerformanceTestArrayArgument[] {
                new PerformanceTestArrayArgument { m_ElementType = "quaternion", m_MemberName = "q", m_ElementInitializer = "quaternion.identity" },
                new PerformanceTestArrayArgument { m_ElementType = "float3x3", m_MemberName = "f3x3", m_ElementInitializer = "float3x3.identity" },
            }, "args.q[i] = new quaternion(args.f3x3[i]);", 10000);
            GeneratePerformanceTest(str, "float4_to_half4", new PerformanceTestArrayArgument[] {
                new PerformanceTestArrayArgument { m_ElementType = "float4", m_MemberName = "f4", m_ElementInitializer = "new float4(1.0f, 2.0f, 3.0f, 4.0f)" },
                new PerformanceTestArrayArgument { m_ElementType = "half4", m_MemberName = "h4", m_ElementInitializer = "new half4(new float4(-1.0f, -2.0f, -3.0f, -4.0f))" },
            }, "args.h4[i] = new half4(args.f4[i]);", 10000);
            GeneratePerformanceTest(str, "half4_to_float4", new PerformanceTestArrayArgument[] {
                new PerformanceTestArrayArgument { m_ElementType = "float4", m_MemberName = "f4", m_ElementInitializer = "new float4(1.0f, 2.0f, 3.0f, 4.0f)" },
                new PerformanceTestArrayArgument { m_ElementType = "half4", m_MemberName = "h4", m_ElementInitializer = "new half4(new float4(-1.0f, -2.0f, -3.0f, -4.0f))" },
            }, "args.f4[i] = new float4(args.h4[i]);", 10000);
            GeneratePerformanceTest(str, "quaternion_to_RigidTransform", new PerformanceTestArrayArgument[] {
                new PerformanceTestArrayArgument { m_ElementType = "quaternion", m_MemberName = "q", m_ElementInitializer = "quaternion.identity" },
                new PerformanceTestArrayArgument { m_ElementType = "RigidTransform", m_MemberName = "rt", m_ElementInitializer = "RigidTransform.identity" },
                new PerformanceTestArrayArgument { m_ElementType = "float3", m_MemberName = "pos", m_ElementInitializer = "new float3()" },
            }, "args.rt[i] = new RigidTransform(args.q[i], args.pos[i]);", 10000);
            GeneratePerformanceTest(str, "quaternion_to_float4x4", new PerformanceTestArrayArgument[] {
                new PerformanceTestArrayArgument { m_ElementType = "quaternion", m_MemberName = "q", m_ElementInitializer = "quaternion.identity" },
                new PerformanceTestArrayArgument { m_ElementType = "float4x4", m_MemberName = "f4x4", m_ElementInitializer = "float4x4.identity" },
            }, "args.q[i] = new quaternion(args.f4x4[i]);", 10000);
            GeneratePerformanceTest(str, "float4x4_to_quaternion", new PerformanceTestArrayArgument[] {
                new PerformanceTestArrayArgument { m_ElementType = "quaternion", m_MemberName = "q", m_ElementInitializer = "quaternion.identity" },
                new PerformanceTestArrayArgument { m_ElementType = "float4x4", m_MemberName = "f4x4", m_ElementInitializer = "float4x4.identity" },
                new PerformanceTestArrayArgument { m_ElementType = "float3", m_MemberName = "f3", m_ElementInitializer = "new float3()" },
            }, "args.f4x4[i] = new float4x4(args.q[i], args.f3[i]);", 10000);
            GeneratePerformanceTest(str, "float4_to_uint4", new PerformanceTestArrayArgument[] {
                new PerformanceTestArrayArgument { m_ElementType = "float4", m_MemberName = "f4", m_ElementInitializer = "new float4(1.0f, 2.0f, 3.0f, 4.0f)" },
                new PerformanceTestArrayArgument { m_ElementType = "uint4", m_MemberName = "u4", m_ElementInitializer = "new uint4(100, 101, 102, 103)" },
            }, "args.u4[i] = new uint4(args.f4[i]);", 10000);
            GeneratePerformanceTest(str, "uint4_to_float4", new PerformanceTestArrayArgument[] {
                new PerformanceTestArrayArgument { m_ElementType = "float4", m_MemberName = "f4", m_ElementInitializer = "new float4(1.0f, 2.0f, 3.0f, 4.0f)" },
                new PerformanceTestArrayArgument { m_ElementType = "uint4", m_MemberName = "u4", m_ElementInitializer = "new uint4(100, 101, 102, 103)" },
            }, "args.f4[i] = new float4(args.u4[i]);", 10000);

            EndPerformanceTestCodeGen(str);
        }

        void GenerateRandomPerformanceTests(StringBuilder str)
        {
            BeginPerformanceTestCodeGen(str, "TestRandom");

            GeneratePerformanceTest(str, "Random_NextUint", new PerformanceTestArrayArgument[] {
                new PerformanceTestArrayArgument { m_ElementType = "Random", m_MemberName = "rng", m_ElementInitializer = "new Unity.Mathematics.Random(1)" },
                new PerformanceTestArrayArgument { m_ElementType = "uint", m_MemberName = "u", m_ElementInitializer = "0" },
            }, "args.u[i] = args.rng[i].NextUInt();", 10000);
            GeneratePerformanceTest(str, "Random_NextUint2", new PerformanceTestArrayArgument[] {
                new PerformanceTestArrayArgument { m_ElementType = "Random", m_MemberName = "rng", m_ElementInitializer = "new Unity.Mathematics.Random(1)" },
                new PerformanceTestArrayArgument { m_ElementType = "uint2", m_MemberName = "u", m_ElementInitializer = "0" },
            }, "args.u[i] = args.rng[i].NextUInt2();", 10000);
            GeneratePerformanceTest(str, "Random_NextUint3", new PerformanceTestArrayArgument[] {
                new PerformanceTestArrayArgument { m_ElementType = "Random", m_MemberName = "rng", m_ElementInitializer = "new Unity.Mathematics.Random(1)" },
                new PerformanceTestArrayArgument { m_ElementType = "uint3", m_MemberName = "u", m_ElementInitializer = "0" },
            }, "args.u[i] = args.rng[i].NextUInt3();", 10000);
            GeneratePerformanceTest(str, "Random_NextUint4", new PerformanceTestArrayArgument[] {
                new PerformanceTestArrayArgument { m_ElementType = "Random", m_MemberName = "rng", m_ElementInitializer = "new Unity.Mathematics.Random(1)" },
                new PerformanceTestArrayArgument { m_ElementType = "uint4", m_MemberName = "u", m_ElementInitializer = "0" },
            }, "args.u[i] = args.rng[i].NextUInt4();", 10000);

            GeneratePerformanceTest(str, "Random_NextFloat", new PerformanceTestArrayArgument[] {
                new PerformanceTestArrayArgument { m_ElementType = "Random", m_MemberName = "rng", m_ElementInitializer = "new Unity.Mathematics.Random(1)" },
                new PerformanceTestArrayArgument { m_ElementType = "float", m_MemberName = "f", m_ElementInitializer = "0.0f" },
            }, "args.f[i] = args.rng[i].NextFloat();", 10000);
            GeneratePerformanceTest(str, "Random_NextFloat2", new PerformanceTestArrayArgument[] {
                new PerformanceTestArrayArgument { m_ElementType = "Random", m_MemberName = "rng", m_ElementInitializer = "new Unity.Mathematics.Random(1)" },
                new PerformanceTestArrayArgument { m_ElementType = "float2", m_MemberName = "f", m_ElementInitializer = "new float2(0.0f)" },
            }, "args.f[i] = args.rng[i].NextFloat2();", 10000);
            GeneratePerformanceTest(str, "Random_NextFloat3", new PerformanceTestArrayArgument[] {
                new PerformanceTestArrayArgument { m_ElementType = "Random", m_MemberName = "rng", m_ElementInitializer = "new Unity.Mathematics.Random(1)" },
                new PerformanceTestArrayArgument { m_ElementType = "float3", m_MemberName = "f", m_ElementInitializer = "new float3(0.0f)" },
            }, "args.f[i] = args.rng[i].NextFloat3();", 10000);
            GeneratePerformanceTest(str, "Random_NextFloat4", new PerformanceTestArrayArgument[] {
                new PerformanceTestArrayArgument { m_ElementType = "Random", m_MemberName = "rng", m_ElementInitializer = "new Unity.Mathematics.Random(1)" },
                new PerformanceTestArrayArgument { m_ElementType = "float4", m_MemberName = "f", m_ElementInitializer = "new float4(0.0f)" },
            }, "args.f[i] = args.rng[i].NextFloat4();", 10000);

            GeneratePerformanceTest(str, "Random_NextDouble", new PerformanceTestArrayArgument[] {
                new PerformanceTestArrayArgument { m_ElementType = "Random", m_MemberName = "rng", m_ElementInitializer = "new Unity.Mathematics.Random(1)" },
                new PerformanceTestArrayArgument { m_ElementType = "double", m_MemberName = "f", m_ElementInitializer = "0.0" },
            }, "args.f[i] = args.rng[i].NextDouble();", 10000);
            GeneratePerformanceTest(str, "Random_NextDouble2", new PerformanceTestArrayArgument[] {
                new PerformanceTestArrayArgument { m_ElementType = "Random", m_MemberName = "rng", m_ElementInitializer = "new Unity.Mathematics.Random(1)" },
                new PerformanceTestArrayArgument { m_ElementType = "double2", m_MemberName = "f", m_ElementInitializer = "new double2(0.0)" },
            }, "args.f[i] = args.rng[i].NextDouble2();", 10000);
            GeneratePerformanceTest(str, "Random_NextDouble3", new PerformanceTestArrayArgument[] {
                new PerformanceTestArrayArgument { m_ElementType = "Random", m_MemberName = "rng", m_ElementInitializer = "new Unity.Mathematics.Random(1)" },
                new PerformanceTestArrayArgument { m_ElementType = "double3", m_MemberName = "f", m_ElementInitializer = "new double3(0.0)" },
            }, "args.f[i] = args.rng[i].NextDouble3();", 10000);
            GeneratePerformanceTest(str, "Random_NextDouble4", new PerformanceTestArrayArgument[] {
                new PerformanceTestArrayArgument { m_ElementType = "Random", m_MemberName = "rng", m_ElementInitializer = "new Unity.Mathematics.Random(1)" },
                new PerformanceTestArrayArgument { m_ElementType = "double4", m_MemberName = "f", m_ElementInitializer = "new double4(0.0)" },
            }, "args.f[i] = args.rng[i].NextDouble4();", 10000);

            EndPerformanceTestCodeGen(str);
        }

        void GenerateTrigPerformanceTests(StringBuilder str)
        {
            BeginPerformanceTestCodeGen(str, "TestTrig");

            GeneratePerformanceTest(str, "float_sincos", new PerformanceTestArrayArgument[] {
                new PerformanceTestArrayArgument { m_ElementType = "float", m_MemberName = "sin", m_ElementInitializer = "0.0f" },
                new PerformanceTestArrayArgument { m_ElementType = "float", m_MemberName = "cos", m_ElementInitializer = "1.0f" },
            }, "math.sincos(args.sin[i], out args.sin[i], out args.cos[i]);", 10000);
            GeneratePerformanceTest(str, "float2_sincos", new PerformanceTestArrayArgument[] {
                new PerformanceTestArrayArgument { m_ElementType = "float2", m_MemberName = "sin", m_ElementInitializer = "new float2(0.0f)" },
                new PerformanceTestArrayArgument { m_ElementType = "float2", m_MemberName = "cos", m_ElementInitializer = "new float2(1.0f)" },
            }, "math.sincos(args.sin[i], out args.sin[i], out args.cos[i]);", 10000);
            GeneratePerformanceTest(str, "float3_sincos", new PerformanceTestArrayArgument[] {
                new PerformanceTestArrayArgument { m_ElementType = "float3", m_MemberName = "sin", m_ElementInitializer = "new float3(0.0f)" },
                new PerformanceTestArrayArgument { m_ElementType = "float3", m_MemberName = "cos", m_ElementInitializer = "new float3(1.0f)" },
            }, "math.sincos(args.sin[i], out args.sin[i], out args.cos[i]);", 10000);
            GeneratePerformanceTest(str, "float4_sincos", new PerformanceTestArrayArgument[] {
                new PerformanceTestArrayArgument { m_ElementType = "float4", m_MemberName = "sin", m_ElementInitializer = "new float4(0.0f)" },
                new PerformanceTestArrayArgument { m_ElementType = "float4", m_MemberName = "cos", m_ElementInitializer = "new float4(1.0f)" },
            }, "math.sincos(args.sin[i], out args.sin[i], out args.cos[i]);", 10000);

            EndPerformanceTestCodeGen(str);
        }

        void GenerateNoisePerformanceTests(StringBuilder str)
        {
            BeginPerformanceTestCodeGen(str, "TestNoise");

            GeneratePerformanceTest(str, "snoise2D", new PerformanceTestArrayArgument[] {
                new PerformanceTestArrayArgument { m_ElementType = "float2", m_MemberName = "v", m_ElementInitializer = "new float2()" },
            }, "args.v[i].x = noise.snoise(args.v[i]);", 10000);
            GeneratePerformanceTest(str, "snoise3D", new PerformanceTestArrayArgument[] {
                new PerformanceTestArrayArgument { m_ElementType = "float3", m_MemberName = "v", m_ElementInitializer = "new float3()" },
            }, "args.v[i].x = noise.snoise(args.v[i]);", 10000);
            GeneratePerformanceTest(str, "snoise4D", new PerformanceTestArrayArgument[] {
                new PerformanceTestArrayArgument { m_ElementType = "float4", m_MemberName = "v", m_ElementInitializer = "new float4()" },
            }, "args.v[i].x = noise.snoise(args.v[i]);", 10000);
            GeneratePerformanceTest(str, "snoise3Dgrad", new PerformanceTestArrayArgument[] {
                new PerformanceTestArrayArgument { m_ElementType = "float3", m_MemberName = "v", m_ElementInitializer = "new float3()" },
                new PerformanceTestArrayArgument { m_ElementType = "float3", m_MemberName = "gradient", m_ElementInitializer = "new float3()" },
            }, "args.v[i].x = noise.snoise(args.v[i], out args.gradient[i]);", 10000);
            GeneratePerformanceTest(str, "cnoise2D", new PerformanceTestArrayArgument[] {
                new PerformanceTestArrayArgument { m_ElementType = "float2", m_MemberName = "v", m_ElementInitializer = "new float2()" },
            }, "args.v[i].x = noise.cnoise(args.v[i]);", 10000);
            GeneratePerformanceTest(str, "cnoise3D", new PerformanceTestArrayArgument[] {
                new PerformanceTestArrayArgument { m_ElementType = "float3", m_MemberName = "v", m_ElementInitializer = "new float3()" },
            }, "args.v[i].x = noise.cnoise(args.v[i]);", 10000);
            GeneratePerformanceTest(str, "cnoise4D", new PerformanceTestArrayArgument[] {
                new PerformanceTestArrayArgument { m_ElementType = "float4", m_MemberName = "v", m_ElementInitializer = "new float4()" },
            }, "args.v[i].x = noise.cnoise(args.v[i]);", 10000);
            GeneratePerformanceTest(str, "pnoise2D", new PerformanceTestArrayArgument[] {
                new PerformanceTestArrayArgument { m_ElementType = "float2", m_MemberName = "v", m_ElementInitializer = "new float2()" },
            }, "args.v[i].x = noise.pnoise(args.v[i], args.v[i]);", 10000);
            GeneratePerformanceTest(str, "pnoise3D", new PerformanceTestArrayArgument[] {
                new PerformanceTestArrayArgument { m_ElementType = "float3", m_MemberName = "v", m_ElementInitializer = "new float3()" },
            }, "args.v[i].x = noise.pnoise(args.v[i], args.v[i]);", 10000);
            GeneratePerformanceTest(str, "pnoise4D", new PerformanceTestArrayArgument[] {
                new PerformanceTestArrayArgument { m_ElementType = "float4", m_MemberName = "v", m_ElementInitializer = "new float4()" },
            }, "args.v[i].x = noise.pnoise(args.v[i], args.v[i]);", 10000);
            GeneratePerformanceTest(str, "cellular2D", new PerformanceTestArrayArgument[] {
                new PerformanceTestArrayArgument { m_ElementType = "float2", m_MemberName = "v", m_ElementInitializer = "new float2()" },
            }, "args.v[i] = noise.cellular(args.v[i]);", 10000);
            GeneratePerformanceTest(str, "cellular3D", new PerformanceTestArrayArgument[] {
                new PerformanceTestArrayArgument { m_ElementType = "float3", m_MemberName = "v", m_ElementInitializer = "new float3()" },
            }, "args.v[i].xy = noise.cellular(args.v[i]);", 10000);
            GeneratePerformanceTest(str, "cellular2x2", new PerformanceTestArrayArgument[] {
                new PerformanceTestArrayArgument { m_ElementType = "float2", m_MemberName = "v", m_ElementInitializer = "new float2()" },
            }, "args.v[i] = noise.cellular2x2(args.v[i]);", 10000);
            GeneratePerformanceTest(str, "cellular2x2x2", new PerformanceTestArrayArgument[] {
                new PerformanceTestArrayArgument { m_ElementType = "float3", m_MemberName = "v", m_ElementInitializer = "new float3()" },
            }, "args.v[i].xy = noise.cellular2x2x2(args.v[i]);", 10000);
            GeneratePerformanceTest(str, "psrdnoise", new PerformanceTestArrayArgument[] {
                new PerformanceTestArrayArgument { m_ElementType = "float2", m_MemberName = "v", m_ElementInitializer = "new float2()" },
            }, "args.v[i] = noise.psrdnoise(args.v[i], args.v[i], args.v[i].y).xy;", 10000);
            GeneratePerformanceTest(str, "psrnoise", new PerformanceTestArrayArgument[] {
                new PerformanceTestArrayArgument { m_ElementType = "float2", m_MemberName = "v", m_ElementInitializer = "new float2()" },
            }, "args.v[i].x = noise.psrnoise(args.v[i], args.v[i], args.v[i].y);", 10000);
            GeneratePerformanceTest(str, "srdnoise", new PerformanceTestArrayArgument[] {
                new PerformanceTestArrayArgument { m_ElementType = "float2", m_MemberName = "v", m_ElementInitializer = "new float2()" },
            }, "args.v[i] = noise.srdnoise(args.v[i], args.v[i].y).xy;", 10000);
            GeneratePerformanceTest(str, "srnoise", new PerformanceTestArrayArgument[] {
                new PerformanceTestArrayArgument { m_ElementType = "float2", m_MemberName = "v", m_ElementInitializer = "new float2()" },
            }, "args.v[i].x = noise.srnoise(args.v[i], args.v[i].y);", 10000);

            EndPerformanceTestCodeGen(str);
        }

        void GenerateTransposePerformanceTests(StringBuilder str)
        {
            BeginPerformanceTestCodeGen(str, "TestTranspose");

            GeneratePerformanceTest(str, "transpose_float4x4", new PerformanceTestArrayArgument[] {
                new PerformanceTestArrayArgument { m_ElementType = "float4x4", m_MemberName = "m", m_ElementInitializer = "float4x4.identity" },
            }, "args.m[i] = math.transpose(args.m[i]);", 10000);
            GeneratePerformanceTest(str, "transpose_float3x3", new PerformanceTestArrayArgument[] {
                new PerformanceTestArrayArgument { m_ElementType = "float3x3", m_MemberName = "m", m_ElementInitializer = "float3x3.identity" },
            }, "args.m[i] = math.transpose(args.m[i]);", 10000);
            GeneratePerformanceTest(str, "transpose_float2x2", new PerformanceTestArrayArgument[] {
                new PerformanceTestArrayArgument { m_ElementType = "float2x2", m_MemberName = "m", m_ElementInitializer = "float2x2.identity" },
            }, "args.m[i] = math.transpose(args.m[i]);", 10000);
            GeneratePerformanceTest(str, "transpose_double4x4", new PerformanceTestArrayArgument[] {
                new PerformanceTestArrayArgument { m_ElementType = "double4x4", m_MemberName = "m", m_ElementInitializer = "double4x4.identity" },
            }, "args.m[i] = math.transpose(args.m[i]);", 10000);
            GeneratePerformanceTest(str, "transpose_double3x3", new PerformanceTestArrayArgument[] {
                new PerformanceTestArrayArgument { m_ElementType = "double3x3", m_MemberName = "m", m_ElementInitializer = "double3x3.identity" },
            }, "args.m[i] = math.transpose(args.m[i]);", 10000);
            GeneratePerformanceTest(str, "transpose_double2x2", new PerformanceTestArrayArgument[] {
                new PerformanceTestArrayArgument { m_ElementType = "double2x2", m_MemberName = "m", m_ElementInitializer = "double2x2.identity" },
            }, "args.m[i] = math.transpose(args.m[i]);", 10000);

            EndPerformanceTestCodeGen(str);
        }

        void GenerateNormalizePerformanceTests(StringBuilder str)
        {
            BeginPerformanceTestCodeGen(str, "TestNormalize");

            GeneratePerformanceTest(str, "float4_normalize", new PerformanceTestArrayArgument[] {
                new PerformanceTestArrayArgument { m_ElementType = "float4", m_MemberName = "v", m_ElementInitializer = "new float4(1.0f)" },
            }, "args.v[i] = math.normalize(args.v[i]);", 10000);
            GeneratePerformanceTest(str, "float3_normalize", new PerformanceTestArrayArgument[] {
                new PerformanceTestArrayArgument { m_ElementType = "float3", m_MemberName = "v", m_ElementInitializer = "new float3(1.0f)" },
            }, "args.v[i] = math.normalize(args.v[i]);", 10000);
            GeneratePerformanceTest(str, "float2_normalize", new PerformanceTestArrayArgument[] {
                new PerformanceTestArrayArgument { m_ElementType = "float2", m_MemberName = "v", m_ElementInitializer = "new float2(1.0f)" },
            }, "args.v[i] = math.normalize(args.v[i]);", 10000);

            GeneratePerformanceTest(str, "double4_normalize", new PerformanceTestArrayArgument[] {
                new PerformanceTestArrayArgument { m_ElementType = "double4", m_MemberName = "v", m_ElementInitializer = "new double4(1.0f)" },
            }, "args.v[i] = math.normalize(args.v[i]);", 10000);
            GeneratePerformanceTest(str, "double3_normalize", new PerformanceTestArrayArgument[] {
                new PerformanceTestArrayArgument { m_ElementType = "double3", m_MemberName = "v", m_ElementInitializer = "new double3(1.0f)" },
            }, "args.v[i] = math.normalize(args.v[i]);", 10000);
            GeneratePerformanceTest(str, "double2_normalize", new PerformanceTestArrayArgument[] {
                new PerformanceTestArrayArgument { m_ElementType = "double2", m_MemberName = "v", m_ElementInitializer = "new double2(1.0f)" },
            }, "args.v[i] = math.normalize(args.v[i]);", 10000);

            GeneratePerformanceTest(str, "float4_normalizesafe", new PerformanceTestArrayArgument[] {
                new PerformanceTestArrayArgument { m_ElementType = "float4", m_MemberName = "v", m_ElementInitializer = "new float4(1.0f)" },
            }, "args.v[i] = math.normalizesafe(args.v[i]);", 10000);
            GeneratePerformanceTest(str, "float3_normalizesafe", new PerformanceTestArrayArgument[] {
                new PerformanceTestArrayArgument { m_ElementType = "float3", m_MemberName = "v", m_ElementInitializer = "new float3(1.0f)" },
            }, "args.v[i] = math.normalizesafe(args.v[i]);", 10000);
            GeneratePerformanceTest(str, "float2_normalizesafe", new PerformanceTestArrayArgument[] {
                new PerformanceTestArrayArgument { m_ElementType = "float2", m_MemberName = "v", m_ElementInitializer = "new float2(1.0f)" },
            }, "args.v[i] = math.normalizesafe(args.v[i]);", 10000);

            GeneratePerformanceTest(str, "double4_normalizesafe", new PerformanceTestArrayArgument[] {
                new PerformanceTestArrayArgument { m_ElementType = "double4", m_MemberName = "v", m_ElementInitializer = "new double4(1.0f)" },
            }, "args.v[i] = math.normalizesafe(args.v[i]);", 10000);
            GeneratePerformanceTest(str, "double3_normalizesafe", new PerformanceTestArrayArgument[] {
                new PerformanceTestArrayArgument { m_ElementType = "double3", m_MemberName = "v", m_ElementInitializer = "new double3(1.0f)" },
            }, "args.v[i] = math.normalizesafe(args.v[i]);", 10000);
            GeneratePerformanceTest(str, "double2_normalizesafe", new PerformanceTestArrayArgument[] {
                new PerformanceTestArrayArgument { m_ElementType = "double2", m_MemberName = "v", m_ElementInitializer = "new double2(1.0f)" },
            }, "args.v[i] = math.normalizesafe(args.v[i]);", 10000);

            EndPerformanceTestCodeGen(str);
        }

        void GenerateRotationPerformanceTests(StringBuilder str)
        {
            BeginPerformanceTestCodeGen(str, "TestRotation");

            GeneratePerformanceTest(str, "float4x4_EulerXYZ", new PerformanceTestArrayArgument[] {
                new PerformanceTestArrayArgument { m_ElementType = "float3", m_MemberName = "v", m_ElementInitializer = "new float3(1.0f)" },
                new PerformanceTestArrayArgument { m_ElementType = "float4x4", m_MemberName = "m", m_ElementInitializer = "float4x4.identity" },
            }, "args.m[i] = float4x4.EulerXYZ(args.v[i]);", 10000);
            GeneratePerformanceTest(str, "float3x3_EulerXYZ", new PerformanceTestArrayArgument[] {
                new PerformanceTestArrayArgument { m_ElementType = "float3", m_MemberName = "v", m_ElementInitializer = "new float3(1.0f)" },
                new PerformanceTestArrayArgument { m_ElementType = "float3x3", m_MemberName = "m", m_ElementInitializer = "float3x3.identity" },
            }, "args.m[i] = float3x3.EulerXYZ(args.v[i]);", 10000);

            GeneratePerformanceTest(str, "float4x4_AxisAngle", new PerformanceTestArrayArgument[] {
                new PerformanceTestArrayArgument { m_ElementType = "float3", m_MemberName = "v", m_ElementInitializer = "math.normalize(new float3(1.0f))" },
                new PerformanceTestArrayArgument { m_ElementType = "float4x4", m_MemberName = "m", m_ElementInitializer = "float4x4.identity" },
                new PerformanceTestArrayArgument { m_ElementType = "float", m_MemberName = "angle", m_ElementInitializer = "1.0f" },
            }, "args.m[i] = float4x4.AxisAngle(args.v[i], args.angle[i]);", 10000);
            GeneratePerformanceTest(str, "float3x3_AxisAngle", new PerformanceTestArrayArgument[] {
                new PerformanceTestArrayArgument { m_ElementType = "float3", m_MemberName = "v", m_ElementInitializer = "math.normalize(new float3(1.0f))" },
                new PerformanceTestArrayArgument { m_ElementType = "float3x3", m_MemberName = "m", m_ElementInitializer = "float3x3.identity" },
                new PerformanceTestArrayArgument { m_ElementType = "float", m_MemberName = "angle", m_ElementInitializer = "1.0f" },
            }, "args.m[i] = float3x3.AxisAngle(args.v[i], args.angle[i]);", 10000);

            GeneratePerformanceTest(str, "float3x3_LookRotation", new PerformanceTestArrayArgument[] {
                new PerformanceTestArrayArgument { m_ElementType = "float3", m_MemberName = "forward", m_ElementInitializer = "math.normalize(new float3(1.0f))" },
                new PerformanceTestArrayArgument { m_ElementType = "float3", m_MemberName = "up", m_ElementInitializer = "math.normalize(new float3(0.0f, 1.0f, 0.0f))" },
                new PerformanceTestArrayArgument { m_ElementType = "float3x3", m_MemberName = "m", m_ElementInitializer = "float3x3.identity" },
            }, "args.m[i] = float3x3.LookRotation(args.forward[i], args.up[i]);", 10000);
            GeneratePerformanceTest(str, "float3x3_LookRotationSafe", new PerformanceTestArrayArgument[] {
                new PerformanceTestArrayArgument { m_ElementType = "float3", m_MemberName = "forward", m_ElementInitializer = "math.normalize(new float3(1.0f))" },
                new PerformanceTestArrayArgument { m_ElementType = "float3", m_MemberName = "up", m_ElementInitializer = "math.normalize(new float3(0.0f, 1.0f, 0.0f))" },
                new PerformanceTestArrayArgument { m_ElementType = "float3x3", m_MemberName = "m", m_ElementInitializer = "float3x3.identity" },
            }, "args.m[i] = float3x3.LookRotationSafe(args.forward[i], args.up[i]);", 10000);
            GeneratePerformanceTest(str, "float4x4_LookAt", new PerformanceTestArrayArgument[] {
                new PerformanceTestArrayArgument { m_ElementType = "float3", m_MemberName = "eye", m_ElementInitializer = "math.normalize(new float3(1.0f))" },
                new PerformanceTestArrayArgument { m_ElementType = "float3", m_MemberName = "target", m_ElementInitializer = "math.normalize(new float3(0.0f, 1.0f, 0.0f))" },
                new PerformanceTestArrayArgument { m_ElementType = "float3", m_MemberName = "up", m_ElementInitializer = "math.normalize(new float3(-5.0f, 2.0f, 3.0f))" },
                new PerformanceTestArrayArgument { m_ElementType = "float4x4", m_MemberName = "m", m_ElementInitializer = "float4x4.identity" },
            }, "args.m[i] = float4x4.LookAt(args.eye[i], args.target[i], args.up[i]);", 10000);

            EndPerformanceTestCodeGen(str);
        }

        void GenerateShufflePerformanceTests(StringBuilder str)
        {
            BeginPerformanceTestCodeGen(str, "TestShuffle");

            GeneratePerformanceTest(str, "float2_shuffle", new PerformanceTestArrayArgument[]
            {
                new PerformanceTestArrayArgument { m_ElementType = "float2", m_MemberName = "v1", m_ElementInitializer = "new float2(1.0f)" },
                new PerformanceTestArrayArgument { m_ElementType = "float2", m_MemberName = "v2", m_ElementInitializer = "new float2(2.0f)" },
                new PerformanceTestArrayArgument { m_ElementType = "float2", m_MemberName = "result", m_ElementInitializer = "new float2(1.0f)" },
            }, "args.result[i] = math.shuffle(args.v1[i], args.v2[i], math.ShuffleComponent.RightX, math.ShuffleComponent.LeftY);", 100000);

            GeneratePerformanceTest(str, "float3_shuffle", new PerformanceTestArrayArgument[]
            {
                new PerformanceTestArrayArgument { m_ElementType = "float3", m_MemberName = "v1", m_ElementInitializer = "new float3(1.0f)" },
                new PerformanceTestArrayArgument { m_ElementType = "float3", m_MemberName = "v2", m_ElementInitializer = "new float3(2.0f)" },
                new PerformanceTestArrayArgument { m_ElementType = "float3", m_MemberName = "result", m_ElementInitializer = "new float3(1.0f)" },
            }, "args.result[i] = math.shuffle(args.v1[i], args.v2[i], math.ShuffleComponent.RightX, math.ShuffleComponent.LeftZ, math.ShuffleComponent.LeftX);", 100000);

            GeneratePerformanceTest(str, "float4_shuffle", new PerformanceTestArrayArgument[]
            {
                new PerformanceTestArrayArgument { m_ElementType = "float4", m_MemberName = "v1", m_ElementInitializer = "new float4(1.0f)" },
                new PerformanceTestArrayArgument { m_ElementType = "float4", m_MemberName = "v2", m_ElementInitializer = "new float4(2.0f)" },
                new PerformanceTestArrayArgument { m_ElementType = "float4", m_MemberName = "result", m_ElementInitializer = "new float4(1.0f)" },
            }, "args.result[i] = math.shuffle(args.v1[i], args.v2[i], math.ShuffleComponent.RightX, math.ShuffleComponent.LeftZ, math.ShuffleComponent.LeftX, math.ShuffleComponent.RightY);", 100000);

            EndPerformanceTestCodeGen(str);
        }

        void GenerateHashPerformanceTests(StringBuilder str)
        {
            BeginPerformanceTestCodeGen(str, "TestHash");

            GeneratePerformanceTest(str, "float2_hash", new PerformanceTestArrayArgument[]
            {
                new PerformanceTestArrayArgument { m_ElementType = "float2", m_MemberName = "v", m_ElementInitializer = "new float2(1.0f)" },
                new PerformanceTestArrayArgument { m_ElementType = "uint", m_MemberName = "hash", m_ElementInitializer = "0" },
            }, "args.hash[i] = math.hash(args.v[i]);", 100000);
            GeneratePerformanceTest(str, "float3_hash", new PerformanceTestArrayArgument[]
            {
                new PerformanceTestArrayArgument { m_ElementType = "float3", m_MemberName = "v", m_ElementInitializer = "new float3(1.0f)" },
                new PerformanceTestArrayArgument { m_ElementType = "uint", m_MemberName = "hash", m_ElementInitializer = "0" },
            }, "args.hash[i] = math.hash(args.v[i]);", 100000);
            GeneratePerformanceTest(str, "float4_hash", new PerformanceTestArrayArgument[]
            {
                new PerformanceTestArrayArgument { m_ElementType = "float4", m_MemberName = "v", m_ElementInitializer = "new float4(1.0f)" },
                new PerformanceTestArrayArgument { m_ElementType = "uint", m_MemberName = "hash", m_ElementInitializer = "0" },
            }, "args.hash[i] = math.hash(args.v[i]);", 100000);

            GeneratePerformanceTest(str, "double2_hash", new PerformanceTestArrayArgument[]
            {
                new PerformanceTestArrayArgument { m_ElementType = "double2", m_MemberName = "v", m_ElementInitializer = "new double2(1.0f)" },
                new PerformanceTestArrayArgument { m_ElementType = "uint", m_MemberName = "hash", m_ElementInitializer = "0" },
            }, "args.hash[i] = math.hash(args.v[i]);", 100000);
            GeneratePerformanceTest(str, "double3_hash", new PerformanceTestArrayArgument[]
            {
                new PerformanceTestArrayArgument { m_ElementType = "double3", m_MemberName = "v", m_ElementInitializer = "new double3(1.0f)" },
                new PerformanceTestArrayArgument { m_ElementType = "uint", m_MemberName = "hash", m_ElementInitializer = "0" },
            }, "args.hash[i] = math.hash(args.v[i]);", 100000);
            GeneratePerformanceTest(str, "double4_hash", new PerformanceTestArrayArgument[]
            {
                new PerformanceTestArrayArgument { m_ElementType = "double4", m_MemberName = "v", m_ElementInitializer = "new double4(1.0f)" },
                new PerformanceTestArrayArgument { m_ElementType = "uint", m_MemberName = "hash", m_ElementInitializer = "0" },
            }, "args.hash[i] = math.hash(args.v[i]);", 100000);

            GeneratePerformanceTest(str, "float2x2_hash", new PerformanceTestArrayArgument[]
            {
                new PerformanceTestArrayArgument { m_ElementType = "float2x2", m_MemberName = "v", m_ElementInitializer = "new float2x2(1.0f)" },
                new PerformanceTestArrayArgument { m_ElementType = "uint", m_MemberName = "hash", m_ElementInitializer = "0" },
            }, "args.hash[i] = math.hash(args.v[i]);", 100000);
            GeneratePerformanceTest(str, "float3x3_hash", new PerformanceTestArrayArgument[]
            {
                new PerformanceTestArrayArgument { m_ElementType = "float3x3", m_MemberName = "v", m_ElementInitializer = "new float3x3(1.0f)" },
                new PerformanceTestArrayArgument { m_ElementType = "uint", m_MemberName = "hash", m_ElementInitializer = "0" },
            }, "args.hash[i] = math.hash(args.v[i]);", 100000);
            GeneratePerformanceTest(str, "float4x4_hash", new PerformanceTestArrayArgument[]
            {
                new PerformanceTestArrayArgument { m_ElementType = "float4x4", m_MemberName = "v", m_ElementInitializer = "new float4x4(1.0f)" },
                new PerformanceTestArrayArgument { m_ElementType = "uint", m_MemberName = "hash", m_ElementInitializer = "0" },
            }, "args.hash[i] = math.hash(args.v[i]);", 100000);

            GeneratePerformanceTest(str, "float2x2_hashwide", new PerformanceTestArrayArgument[]
            {
                new PerformanceTestArrayArgument { m_ElementType = "float2x2", m_MemberName = "v", m_ElementInitializer = "new float2x2(1.0f)" },
                new PerformanceTestArrayArgument { m_ElementType = "uint2", m_MemberName = "hash", m_ElementInitializer = "0" },
            }, "args.hash[i] = math.hashwide(args.v[i]);", 100000);
            GeneratePerformanceTest(str, "float3x3_hashwide", new PerformanceTestArrayArgument[]
            {
                new PerformanceTestArrayArgument { m_ElementType = "float3x3", m_MemberName = "v", m_ElementInitializer = "new float3x3(1.0f)" },
                new PerformanceTestArrayArgument { m_ElementType = "uint3", m_MemberName = "hash", m_ElementInitializer = "0" },
            }, "args.hash[i] = math.hashwide(args.v[i]);", 100000);
            GeneratePerformanceTest(str, "float4x4_hashwide", new PerformanceTestArrayArgument[]
            {
                new PerformanceTestArrayArgument { m_ElementType = "float4x4", m_MemberName = "v", m_ElementInitializer = "new float4x4(1.0f)" },
                new PerformanceTestArrayArgument { m_ElementType = "uint4", m_MemberName = "hash", m_ElementInitializer = "0" },
            }, "args.hash[i] = math.hashwide(args.v[i]);", 100000);

            GeneratePerformanceTest(str, "float2_hashwide", new PerformanceTestArrayArgument[]
            {
                new PerformanceTestArrayArgument { m_ElementType = "float2", m_MemberName = "v", m_ElementInitializer = "new float2(1.0f)" },
                new PerformanceTestArrayArgument { m_ElementType = "uint2", m_MemberName = "hash", m_ElementInitializer = "new uint2()" },
            }, "args.hash[i] = math.hashwide(args.v[i]);", 100000);

            EndPerformanceTestCodeGen(str);
        }

        public struct PerformanceTestArrayArgument
        {
            public string m_ElementType;
            public string m_MemberName;
            public string m_ElementInitializer;
        }

        void GeneratePerformanceTest(StringBuilder str, string testName, PerformanceTestArrayArgument[] testArguments, string loopBody, int loopIterations)
        {
            str.AppendFormat("        [BurstCompile(CompileSynchronously = true)]\n");
            str.AppendFormat("        public unsafe class {0}\n", testName);
            str.AppendFormat("        {{\n");
            str.AppendFormat("            public struct Arguments : IDisposable\n");
            str.AppendFormat("            {{\n");

            foreach (var argument in testArguments)
            {
                str.AppendFormat("                public {0}* {1};\n", argument.m_ElementType, argument.m_MemberName);
            }

            str.AppendFormat("\n");
            str.AppendFormat("                public void Init()\n");
            str.AppendFormat("                {{\n");

            foreach (var argument in testArguments)
            {
                str.AppendFormat("                    {0} = ({1}*)UnsafeUtility.Malloc(UnsafeUtility.SizeOf<{1}>() * {2}, UnsafeUtility.AlignOf<{1}>(), Allocator.Persistent);\n", argument.m_MemberName, argument.m_ElementType, loopIterations);
                str.AppendFormat("                    for (int i = 0; i < {0}; ++i)\n", loopIterations);
                str.AppendFormat("                    {{\n");
                str.AppendFormat("                        {0}[i] = {1};\n", argument.m_MemberName, argument.m_ElementInitializer);
                str.AppendFormat("                    }}\n\n");
            }

            str.AppendFormat("                }}\n\n");
            str.AppendFormat("                public void Dispose()\n");
            str.AppendFormat("                {{\n");

            foreach (var argument in testArguments)
            {
                str.AppendFormat("                    UnsafeUtility.Free({0}, Allocator.Persistent);\n", argument.m_MemberName);
            }

            str.AppendFormat("                }}\n");
            str.AppendFormat("            }}\n");
            str.AppendFormat("\n");

            str.AppendFormat("            public static void CommonTestFunction(ref Arguments args)\n");
            str.AppendFormat("            {{\n");
            str.AppendFormat("                for (int i = 0; i < {0}; ++i)\n", loopIterations);
            str.AppendFormat("                {{\n");
            str.AppendFormat("                    {0}\n", loopBody);
            str.AppendFormat("                }}\n");
            str.AppendFormat("            }}\n\n");
            str.AppendFormat("            public static void MonoTestFunction(ref Arguments args)\n");
            str.AppendFormat("            {{\n");
            str.AppendFormat("                CommonTestFunction(ref args);\n");
            str.AppendFormat("            }}\n\n");
            str.AppendFormat("            [BurstCompile(CompileSynchronously = true)]\n");
            str.AppendFormat("            public static void BurstTestFunction(ref Arguments args)\n");
            str.AppendFormat("            {{\n");
            str.AppendFormat("                CommonTestFunction(ref args);\n");
            str.AppendFormat("            }}\n\n");
            str.AppendFormat("            public delegate void TestFunction(ref Arguments args);\n");
            str.AppendFormat("        }}\n\n");
            str.AppendFormat("        [Test, Performance]\n");
            str.AppendFormat("        public void {0}_mono()\n", testName);
            str.AppendFormat("        {{\n");
            str.AppendFormat("            {0}.TestFunction testFunction = {0}.MonoTestFunction;\n", testName);
            str.AppendFormat("            var args = new {0}.Arguments();\n", testName);
            str.AppendFormat("            args.Init();\n");
            str.AppendFormat("\n");
            str.AppendFormat("            Measure.Method(() =>\n");
            str.AppendFormat("            {{\n");
            str.AppendFormat("                testFunction.Invoke(ref args);\n");
            str.AppendFormat("            }})\n");
            str.AppendFormat("            .Definition(sampleUnit: SampleUnit.Microsecond)\n");
            str.AppendFormat("            .WarmupCount(1)\n");
            str.AppendFormat("            .MeasurementCount(10)\n");
            str.AppendFormat("            .Run();\n");
            str.AppendFormat("            args.Dispose();\n");
            str.AppendFormat("        }}\n\n");
            str.AppendFormat("        [Test, Performance]\n");
            str.AppendFormat("        public void {0}_burst()\n", testName);
            str.AppendFormat("        {{\n");
            str.AppendFormat("            FunctionPointer<{0}.TestFunction> testFunction = BurstCompiler.CompileFunctionPointer<{0}.TestFunction>({0}.BurstTestFunction);\n", testName);
            str.AppendFormat("            var args = new {0}.Arguments();\n", testName);
            str.AppendFormat("            args.Init();\n");
            str.AppendFormat("\n");
            str.AppendFormat("            Measure.Method(() =>\n");
            str.AppendFormat("            {{\n");
            str.AppendFormat("                testFunction.Invoke(ref args);\n");
            str.AppendFormat("            }})\n");
            str.AppendFormat("            .Definition(sampleUnit: SampleUnit.Microsecond)\n");
            str.AppendFormat("            .WarmupCount(1)\n");
            str.AppendFormat("            .MeasurementCount(10)\n");
            str.AppendFormat("            .Run();\n");
            str.AppendFormat("            args.Dispose();\n");
            str.AppendFormat("        }}\n");
        }

        void WritePerformanceTests()
        {
            StringBuilder testMulStr = new StringBuilder();
            GenerateMulPerformanceTests(testMulStr);
            WriteFile(m_PerformanceTestDirectory + "/TestMul.gen.cs", testMulStr.ToString());

            StringBuilder inverseStr = new StringBuilder();
            GenerateInversePerformanceTests(inverseStr);
            WriteFile(m_PerformanceTestDirectory + "/TestInverse.gen.cs", inverseStr.ToString());

            StringBuilder fastInverseStr = new StringBuilder();
            GenerateFastInversePerformanceTests(fastInverseStr);
            WriteFile(m_PerformanceTestDirectory + "/TestFastInverse.gen.cs", fastInverseStr.ToString());

            StringBuilder conversionStr = new StringBuilder();
            GenerateConversionPerformanceTests(conversionStr);
            WriteFile(m_PerformanceTestDirectory + "/TestConversions.gen.cs", conversionStr.ToString());

            StringBuilder randomStr = new StringBuilder();
            GenerateRandomPerformanceTests(randomStr);
            WriteFile(m_PerformanceTestDirectory + "/TestRandom.gen.cs", randomStr.ToString());

            StringBuilder trigStr = new StringBuilder();
            GenerateTrigPerformanceTests(trigStr);
            WriteFile(m_PerformanceTestDirectory + "/TestTrig.gen.cs", trigStr.ToString());

            StringBuilder noiseStr = new StringBuilder();
            GenerateNoisePerformanceTests(noiseStr);
            WriteFile(m_PerformanceTestDirectory + "/TestNoise.gen.cs", noiseStr.ToString());

            StringBuilder transposeStr = new StringBuilder();
            GenerateTransposePerformanceTests(transposeStr);
            WriteFile(m_PerformanceTestDirectory + "/TestTranspose.gen.cs", transposeStr.ToString());

            StringBuilder normalizeStr = new StringBuilder();
            GenerateNormalizePerformanceTests(normalizeStr);
            WriteFile(m_PerformanceTestDirectory + "/TestNormalize.gen.cs", normalizeStr.ToString());

            StringBuilder rotationStr = new StringBuilder();
            GenerateRotationPerformanceTests(rotationStr);
            WriteFile(m_PerformanceTestDirectory + "/TestRotation.gen.cs", rotationStr.ToString());

            StringBuilder shuffleStr = new StringBuilder();
            GenerateShufflePerformanceTests(shuffleStr);
            WriteFile(m_PerformanceTestDirectory + "/TestShuffle.gen.cs", shuffleStr.ToString());

            StringBuilder hashStr = new StringBuilder();
            GenerateHashPerformanceTests(hashStr);
            WriteFile(m_PerformanceTestDirectory + "/TestHash.gen.cs", hashStr.ToString());
        }
    }
}<|MERGE_RESOLUTION|>--- conflicted
+++ resolved
@@ -2320,14 +2320,10 @@
                             shuffleIndices[i] = rnd.Next(m_Rows * 2);
                     }
 
-<<<<<<< HEAD
                     str.Append("\t\t\tTestUtils.AreEqual(");
                     if (resultComponents > 1)
                         str.Append(resultType);
 
-=======
-                    str.Append("\t\t\tTestUtils.AreEqual(shuffle(a, b");
->>>>>>> 5b56fe55
                     for(int i = 0; i < resultComponents; i++)
                     {
                         int t = shuffleIndices[i];
