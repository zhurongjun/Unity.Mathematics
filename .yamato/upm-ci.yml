--- conflicted
+++ resolved
@@ -110,14 +110,9 @@
     type: Unity::VM
     flavor: b1.large
   commands:
-<<<<<<< HEAD
-    - sudo npm install upm-ci-utils@stable --registry https://artifactory.prd.cds.internal.unity3d.com/artifactory/api/npm/upm-npm -g
-    - DISPLAY=:0.0 upm-ci package test --package-path src/ --unity-version 2019.1
-=======
     - npm install upm-ci-utils@stable --registry https://artifactory.prd.cds.internal.unity3d.com/artifactory/api/npm/upm-npm -g
     - upm-ci package pack --package-path src/
     - upm-ci package test --package-path src/ --unity-version 2019.4
->>>>>>> af4f0a33
   artifacts:
     packages:
       paths:
